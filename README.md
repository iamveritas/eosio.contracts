# eosio.contracts

<<<<<<< HEAD
## Version : 1.5.2
=======
## Version : 1.6.0-rc2
>>>>>>> 42aa5b15

The design of the EOSIO blockchain calls for a number of smart contracts that are run at a privileged permission level in order to support functions such as block producer registration and voting, token staking for CPU and network bandwidth, RAM purchasing, multi-sig, etc.  These smart contracts are referred to as the system, token, msig and wrap (formerly known as sudo) contracts.

This repository contains examples of these privileged contracts that are useful when deploying, managing, and/or using an EOSIO blockchain.  They are provided for reference purposes:

   * [eosio.system](https://github.com/eosio/eosio.contracts/tree/master/eosio.system)
   * [eosio.msig](https://github.com/eosio/eosio.contracts/tree/master/eosio.msig)
   * [eosio.wrap](https://github.com/eosio/eosio.contracts/tree/master/eosio.wrap)

The following unprivileged contract(s) are also part of the system.
   * [eosio.token](https://github.com/eosio/eosio.contracts/tree/master/eosio.token)

Dependencies:
<<<<<<< HEAD
* [eosio v1.4.x](https://github.com/EOSIO/eos/releases/tag/v1.4.6) to [v1.6.x](https://github.com/EOSIO/eos/releases/tag/v1.6.0)
* [eosio.cdt v1.4.x](https://github.com/EOSIO/eosio.cdt/releases/tag/v1.4.1) to [v1.5.x](https://github.com/EOSIO/eosio.cdt/releases/tag/v1.5.0)
=======
* [eosio v1.6.x](https://github.com/EOSIO/eos/releases/tag/v1.6.1)
* [eosio.cdt v1.5.x](https://github.com/EOSIO/eosio.cdt/releases/tag/v1.5.0)
>>>>>>> 42aa5b15

To build the contracts and the unit tests:
* First, ensure that your __eosio__ is compiled to the core symbol for the EOSIO blockchain that intend to deploy to.
* Second, make sure that you have ```sudo make install```ed __eosio__.
* Then just run the ```build.sh``` in the top directory to build all the contracts and the unit tests for these contracts.

After build:
* The unit tests executable is placed in the _build/tests_ and is named __unit_test__.
* The contracts are built into a _bin/\<contract name\>_ folder in their respective directories.
* Finally, simply use __cleos__ to _set contract_ by pointing to the previously mentioned directory.<|MERGE_RESOLUTION|>--- conflicted
+++ resolved
@@ -1,10 +1,6 @@
 # eosio.contracts
 
-<<<<<<< HEAD
-## Version : 1.5.2
-=======
 ## Version : 1.6.0-rc2
->>>>>>> 42aa5b15
 
 The design of the EOSIO blockchain calls for a number of smart contracts that are run at a privileged permission level in order to support functions such as block producer registration and voting, token staking for CPU and network bandwidth, RAM purchasing, multi-sig, etc.  These smart contracts are referred to as the system, token, msig and wrap (formerly known as sudo) contracts.
 
@@ -18,13 +14,8 @@
    * [eosio.token](https://github.com/eosio/eosio.contracts/tree/master/eosio.token)
 
 Dependencies:
-<<<<<<< HEAD
-* [eosio v1.4.x](https://github.com/EOSIO/eos/releases/tag/v1.4.6) to [v1.6.x](https://github.com/EOSIO/eos/releases/tag/v1.6.0)
-* [eosio.cdt v1.4.x](https://github.com/EOSIO/eosio.cdt/releases/tag/v1.4.1) to [v1.5.x](https://github.com/EOSIO/eosio.cdt/releases/tag/v1.5.0)
-=======
 * [eosio v1.6.x](https://github.com/EOSIO/eos/releases/tag/v1.6.1)
 * [eosio.cdt v1.5.x](https://github.com/EOSIO/eosio.cdt/releases/tag/v1.5.0)
->>>>>>> 42aa5b15
 
 To build the contracts and the unit tests:
 * First, ensure that your __eosio__ is compiled to the core symbol for the EOSIO blockchain that intend to deploy to.
