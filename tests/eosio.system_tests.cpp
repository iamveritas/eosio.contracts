#include <boost/test/unit_test.hpp>
#include <eosio/chain/contract_table_objects.hpp>
#include <eosio/chain/global_property_object.hpp>
#include <eosio/chain/resource_limits.hpp>
#include <eosio/chain/wast_to_wasm.hpp>
#include <cstdlib>
#include <iostream>
#include <fc/log/logger.hpp>
#include <eosio/chain/exceptions.hpp>
#include <Runtime/Runtime.h>

#include "eosio.system_tester.hpp"
struct _abi_hash {
   name owner;
   fc::sha256 hash;
};
FC_REFLECT( _abi_hash, (owner)(hash) );

using namespace eosio_system;

BOOST_AUTO_TEST_SUITE(eosio_system_tests)

BOOST_FIXTURE_TEST_CASE( buysell, eosio_system_tester ) try {

   BOOST_REQUIRE_EQUAL( core_from_string("0.0000"), get_balance( "alice1111111" ) );

   transfer( "eosio", "alice1111111", core_from_string("1000.0000"), "eosio" );
   BOOST_REQUIRE_EQUAL( success(), stake( "eosio", "alice1111111", core_from_string("200.0000"), core_from_string("100.0000") ) );

   auto total = get_total_stake( "alice1111111" );
   auto init_bytes =  total["ram_bytes"].as_uint64();

   const asset initial_ram_balance = get_balance(N(eosio.ram));
   const asset initial_ramfee_balance = get_balance(N(eosio.ramfee));
   BOOST_REQUIRE_EQUAL( success(), buyram( "alice1111111", "alice1111111", core_from_string("200.0000") ) );
   BOOST_REQUIRE_EQUAL( core_from_string("800.0000"), get_balance( "alice1111111" ) );
   BOOST_REQUIRE_EQUAL( initial_ram_balance + core_from_string("199.0000"), get_balance(N(eosio.ram)) );
   BOOST_REQUIRE_EQUAL( initial_ramfee_balance + core_from_string("1.0000"), get_balance(N(eosio.ramfee)) );

   total = get_total_stake( "alice1111111" );
   auto bytes = total["ram_bytes"].as_uint64();
   auto bought_bytes = bytes - init_bytes;
   wdump((init_bytes)(bought_bytes)(bytes) );

   BOOST_REQUIRE_EQUAL( true, 0 < bought_bytes );

   BOOST_REQUIRE_EQUAL( success(), sellram( "alice1111111", bought_bytes ) );
   BOOST_REQUIRE_EQUAL( core_from_string("998.0049"), get_balance( "alice1111111" ) );
   total = get_total_stake( "alice1111111" );
   BOOST_REQUIRE_EQUAL( true, total["ram_bytes"].as_uint64() == init_bytes );

   transfer( "eosio", "alice1111111", core_from_string("100000000.0000"), "eosio" );
   BOOST_REQUIRE_EQUAL( core_from_string("100000998.0049"), get_balance( "alice1111111" ) );
   // alice buys ram for 10000000.0000, 0.5% = 50000.0000 go to ramfee
   // after fee 9950000.0000 go to bought bytes
   // when selling back bought bytes, pay 0.5% fee and get back 99.5% of 9950000.0000 = 9900250.0000
   // expected account after that is 90000998.0049 + 9900250.0000 = 99901248.0049 with a difference
   // of order 0.0001 due to rounding errors
   BOOST_REQUIRE_EQUAL( success(), buyram( "alice1111111", "alice1111111", core_from_string("10000000.0000") ) );
   BOOST_REQUIRE_EQUAL( core_from_string("90000998.0049"), get_balance( "alice1111111" ) );

   total = get_total_stake( "alice1111111" );
   bytes = total["ram_bytes"].as_uint64();
   bought_bytes = bytes - init_bytes;
   wdump((init_bytes)(bought_bytes)(bytes) );

   BOOST_REQUIRE_EQUAL( success(), sellram( "alice1111111", bought_bytes ) );
   total = get_total_stake( "alice1111111" );

   bytes = total["ram_bytes"].as_uint64();
   bought_bytes = bytes - init_bytes;
   wdump((init_bytes)(bought_bytes)(bytes) );

   BOOST_REQUIRE_EQUAL( true, total["ram_bytes"].as_uint64() == init_bytes );
   BOOST_REQUIRE_EQUAL( core_from_string("99901248.0048"), get_balance( "alice1111111" ) );

   BOOST_REQUIRE_EQUAL( success(), buyram( "alice1111111", "alice1111111", core_from_string("100.0000") ) );
   BOOST_REQUIRE_EQUAL( success(), buyram( "alice1111111", "alice1111111", core_from_string("100.0000") ) );
   BOOST_REQUIRE_EQUAL( success(), buyram( "alice1111111", "alice1111111", core_from_string("100.0000") ) );
   BOOST_REQUIRE_EQUAL( success(), buyram( "alice1111111", "alice1111111", core_from_string("100.0000") ) );
   BOOST_REQUIRE_EQUAL( success(), buyram( "alice1111111", "alice1111111", core_from_string("100.0000") ) );
   BOOST_REQUIRE_EQUAL( success(), buyram( "alice1111111", "alice1111111", core_from_string("10.0000") ) );
   BOOST_REQUIRE_EQUAL( success(), buyram( "alice1111111", "alice1111111", core_from_string("10.0000") ) );
   BOOST_REQUIRE_EQUAL( success(), buyram( "alice1111111", "alice1111111", core_from_string("10.0000") ) );
   BOOST_REQUIRE_EQUAL( success(), buyram( "alice1111111", "alice1111111", core_from_string("30.0000") ) );
   BOOST_REQUIRE_EQUAL( core_from_string("99900688.0048"), get_balance( "alice1111111" ) );

   auto newtotal = get_total_stake( "alice1111111" );

   auto newbytes = newtotal["ram_bytes"].as_uint64();
   bought_bytes = newbytes - bytes;
   wdump((newbytes)(bytes)(bought_bytes) );

   BOOST_REQUIRE_EQUAL( success(), sellram( "alice1111111", bought_bytes ) );
   BOOST_REQUIRE_EQUAL( core_from_string("99901242.4187"), get_balance( "alice1111111" ) );

   newtotal = get_total_stake( "alice1111111" );
   auto startbytes = newtotal["ram_bytes"].as_uint64();

   BOOST_REQUIRE_EQUAL( success(), buyram( "alice1111111", "alice1111111", core_from_string("10000000.0000") ) );
   BOOST_REQUIRE_EQUAL( success(), buyram( "alice1111111", "alice1111111", core_from_string("10000000.0000") ) );
   BOOST_REQUIRE_EQUAL( success(), buyram( "alice1111111", "alice1111111", core_from_string("10000000.0000") ) );
   BOOST_REQUIRE_EQUAL( success(), buyram( "alice1111111", "alice1111111", core_from_string("10000000.0000") ) );
   BOOST_REQUIRE_EQUAL( success(), buyram( "alice1111111", "alice1111111", core_from_string("10000000.0000") ) );
   BOOST_REQUIRE_EQUAL( success(), buyram( "alice1111111", "alice1111111", core_from_string("100000.0000") ) );
   BOOST_REQUIRE_EQUAL( success(), buyram( "alice1111111", "alice1111111", core_from_string("100000.0000") ) );
   BOOST_REQUIRE_EQUAL( success(), buyram( "alice1111111", "alice1111111", core_from_string("100000.0000") ) );
   BOOST_REQUIRE_EQUAL( success(), buyram( "alice1111111", "alice1111111", core_from_string("300000.0000") ) );
   BOOST_REQUIRE_EQUAL( core_from_string("49301242.4187"), get_balance( "alice1111111" ) );

   auto finaltotal = get_total_stake( "alice1111111" );
   auto endbytes = finaltotal["ram_bytes"].as_uint64();

   bought_bytes = endbytes - startbytes;
   wdump((startbytes)(endbytes)(bought_bytes) );

   BOOST_REQUIRE_EQUAL( success(), sellram( "alice1111111", bought_bytes ) );

   BOOST_REQUIRE_EQUAL( core_from_string("99396507.4158"), get_balance( "alice1111111" ) );

} FC_LOG_AND_RETHROW()

BOOST_FIXTURE_TEST_CASE( stake_unstake, eosio_system_tester ) try {
   cross_15_percent_threshold();

   produce_blocks( 10 );
   produce_block( fc::hours(3*24) );

   BOOST_REQUIRE_EQUAL( core_from_string("0.0000"), get_balance( "alice1111111" ) );
   transfer( "eosio", "alice1111111", core_from_string("1000.0000"), "eosio" );

   BOOST_REQUIRE_EQUAL( core_from_string("1000.0000"), get_balance( "alice1111111" ) );
   BOOST_REQUIRE_EQUAL( success(), stake( "eosio", "alice1111111", core_from_string("200.0000"), core_from_string("100.0000") ) );

   auto total = get_total_stake("alice1111111");
   BOOST_REQUIRE_EQUAL( core_from_string("210.0000"), total["net_weight"].as<asset>());
   BOOST_REQUIRE_EQUAL( core_from_string("110.0000"), total["cpu_weight"].as<asset>());

   const auto init_eosio_stake_balance = get_balance( N(eosio.stake) );
   BOOST_REQUIRE_EQUAL( success(), stake( "alice1111111", "alice1111111", core_from_string("200.0000"), core_from_string("100.0000") ) );
   BOOST_REQUIRE_EQUAL( core_from_string("700.0000"), get_balance( "alice1111111" ) );
   BOOST_REQUIRE_EQUAL( init_eosio_stake_balance + core_from_string("300.0000"), get_balance( N(eosio.stake) ) );
   BOOST_REQUIRE_EQUAL( success(), unstake( "alice1111111", "alice1111111", core_from_string("200.0000"), core_from_string("100.0000") ) );
   BOOST_REQUIRE_EQUAL( core_from_string("700.0000"), get_balance( "alice1111111" ) );

   produce_block( fc::hours(3*24-1) );
   produce_blocks(1);
   BOOST_REQUIRE_EQUAL( core_from_string("700.0000"), get_balance( "alice1111111" ) );
   BOOST_REQUIRE_EQUAL( init_eosio_stake_balance + core_from_string("300.0000"), get_balance( N(eosio.stake) ) );
   //after 3 days funds should be released
   produce_block( fc::hours(1) );
   produce_blocks(1);
   BOOST_REQUIRE_EQUAL( core_from_string("1000.0000"), get_balance( "alice1111111" ) );
   BOOST_REQUIRE_EQUAL( init_eosio_stake_balance, get_balance( N(eosio.stake) ) );

   BOOST_REQUIRE_EQUAL( success(), stake( "alice1111111", "bob111111111", core_from_string("200.0000"), core_from_string("100.0000") ) );
   BOOST_REQUIRE_EQUAL( core_from_string("700.0000"), get_balance( "alice1111111" ) );
   total = get_total_stake("bob111111111");
   BOOST_REQUIRE_EQUAL( core_from_string("210.0000"), total["net_weight"].as<asset>());
   BOOST_REQUIRE_EQUAL( core_from_string("110.0000"), total["cpu_weight"].as<asset>());

   total = get_total_stake( "alice1111111" );
   BOOST_REQUIRE_EQUAL( core_from_string("210.0000").get_amount(), total["net_weight"].as<asset>().get_amount() );
   BOOST_REQUIRE_EQUAL( core_from_string("110.0000").get_amount(), total["cpu_weight"].as<asset>().get_amount() );

   REQUIRE_MATCHING_OBJECT( voter( "alice1111111", core_from_string("300.0000")), get_voter_info( "alice1111111" ) );

   auto bytes = total["ram_bytes"].as_uint64();
   BOOST_REQUIRE_EQUAL( true, 0 < bytes );

   //unstake from bob111111111
   BOOST_REQUIRE_EQUAL( success(), unstake( "alice1111111", "bob111111111", core_from_string("200.0000"), core_from_string("100.0000") ) );
   total = get_total_stake("bob111111111");
   BOOST_REQUIRE_EQUAL( core_from_string("10.0000"), total["net_weight"].as<asset>());
   BOOST_REQUIRE_EQUAL( core_from_string("10.0000"), total["cpu_weight"].as<asset>());
   produce_block( fc::hours(3*24-1) );
   produce_blocks(1);
   BOOST_REQUIRE_EQUAL( core_from_string("700.0000"), get_balance( "alice1111111" ) );
   //after 3 days funds should be released
   produce_block( fc::hours(1) );
   produce_blocks(1);

   REQUIRE_MATCHING_OBJECT( voter( "alice1111111", core_from_string("0.0000") ), get_voter_info( "alice1111111" ) );
   produce_blocks(1);
   BOOST_REQUIRE_EQUAL( core_from_string("1000.0000"), get_balance( "alice1111111" ) );
} FC_LOG_AND_RETHROW()

BOOST_FIXTURE_TEST_CASE( stake_unstake_with_transfer, eosio_system_tester ) try {
   cross_15_percent_threshold();

   issue( "eosio", core_from_string("1000.0000"), config::system_account_name );
   issue( "eosio.stake", core_from_string("1000.0000"), config::system_account_name );
   BOOST_REQUIRE_EQUAL( core_from_string("0.0000"), get_balance( "alice1111111" ) );

   //eosio stakes for alice with transfer flag

   transfer( "eosio", "bob111111111", core_from_string("1000.0000"), "eosio" );
   BOOST_REQUIRE_EQUAL( success(), stake_with_transfer( "bob111111111", "alice1111111", core_from_string("200.0000"), core_from_string("100.0000") ) );

   //check that alice has both bandwidth and voting power
   auto total = get_total_stake("alice1111111");
   BOOST_REQUIRE_EQUAL( core_from_string("210.0000"), total["net_weight"].as<asset>());
   BOOST_REQUIRE_EQUAL( core_from_string("110.0000"), total["cpu_weight"].as<asset>());
   REQUIRE_MATCHING_OBJECT( voter( "alice1111111", core_from_string("300.0000")), get_voter_info( "alice1111111" ) );

   BOOST_REQUIRE_EQUAL( core_from_string("0.0000"), get_balance( "alice1111111" ) );

   //alice stakes for herself
   transfer( "eosio", "alice1111111", core_from_string("1000.0000"), "eosio" );
   BOOST_REQUIRE_EQUAL( success(), stake( "alice1111111", "alice1111111", core_from_string("200.0000"), core_from_string("100.0000") ) );
   //now alice's stake should be equal to transfered from eosio + own stake
   total = get_total_stake("alice1111111");
   BOOST_REQUIRE_EQUAL( core_from_string("700.0000"), get_balance( "alice1111111" ) );
   BOOST_REQUIRE_EQUAL( core_from_string("410.0000"), total["net_weight"].as<asset>());
   BOOST_REQUIRE_EQUAL( core_from_string("210.0000"), total["cpu_weight"].as<asset>());
   REQUIRE_MATCHING_OBJECT( voter( "alice1111111", core_from_string("600.0000")), get_voter_info( "alice1111111" ) );

   //alice can unstake everything (including what was transfered)
   BOOST_REQUIRE_EQUAL( success(), unstake( "alice1111111", "alice1111111", core_from_string("400.0000"), core_from_string("200.0000") ) );
   BOOST_REQUIRE_EQUAL( core_from_string("700.0000"), get_balance( "alice1111111" ) );

   produce_block( fc::hours(3*24-1) );
   produce_blocks(1);
   BOOST_REQUIRE_EQUAL( core_from_string("700.0000"), get_balance( "alice1111111" ) );
   //after 3 days funds should be released

   produce_block( fc::hours(1) );
   produce_blocks(1);

   BOOST_REQUIRE_EQUAL( core_from_string("1300.0000"), get_balance( "alice1111111" ) );

   //stake should be equal to what was staked in constructor, voting power should be 0
   total = get_total_stake("alice1111111");
   BOOST_REQUIRE_EQUAL( core_from_string("10.0000"), total["net_weight"].as<asset>());
   BOOST_REQUIRE_EQUAL( core_from_string("10.0000"), total["cpu_weight"].as<asset>());
   REQUIRE_MATCHING_OBJECT( voter( "alice1111111", core_from_string("0.0000")), get_voter_info( "alice1111111" ) );

   // Now alice stakes to bob with transfer flag
   BOOST_REQUIRE_EQUAL( success(), stake_with_transfer( "alice1111111", "bob111111111", core_from_string("100.0000"), core_from_string("100.0000") ) );

} FC_LOG_AND_RETHROW()

BOOST_FIXTURE_TEST_CASE( stake_to_self_with_transfer, eosio_system_tester ) try {
   cross_15_percent_threshold();

   BOOST_REQUIRE_EQUAL( core_from_string("0.0000"), get_balance( "alice1111111" ) );
   transfer( "eosio", "alice1111111", core_from_string("1000.0000"), "eosio" );

   BOOST_REQUIRE_EQUAL( wasm_assert_msg("cannot use transfer flag if delegating to self"),
                        stake_with_transfer( "alice1111111", "alice1111111", core_from_string("200.0000"), core_from_string("100.0000") )
   );

} FC_LOG_AND_RETHROW()

BOOST_FIXTURE_TEST_CASE( stake_while_pending_refund, eosio_system_tester ) try {
   cross_15_percent_threshold();

   issue( "eosio", core_from_string("1000.0000"), config::system_account_name );
   issue( "eosio.stake", core_from_string("1000.0000"), config::system_account_name );
   BOOST_REQUIRE_EQUAL( core_from_string("0.0000"), get_balance( "alice1111111" ) );

   //eosio stakes for alice with transfer flag

   transfer( "eosio", "bob111111111", core_from_string("1000.0000"), "eosio" );
   BOOST_REQUIRE_EQUAL( success(), stake_with_transfer( "bob111111111", "alice1111111", core_from_string("200.0000"), core_from_string("100.0000") ) );

   //check that alice has both bandwidth and voting power
   auto total = get_total_stake("alice1111111");
   BOOST_REQUIRE_EQUAL( core_from_string("210.0000"), total["net_weight"].as<asset>());
   BOOST_REQUIRE_EQUAL( core_from_string("110.0000"), total["cpu_weight"].as<asset>());
   REQUIRE_MATCHING_OBJECT( voter( "alice1111111", core_from_string("300.0000")), get_voter_info( "alice1111111" ) );

   BOOST_REQUIRE_EQUAL( core_from_string("0.0000"), get_balance( "alice1111111" ) );

   //alice stakes for herself
   transfer( "eosio", "alice1111111", core_from_string("1000.0000"), "eosio" );
   BOOST_REQUIRE_EQUAL( success(), stake( "alice1111111", "alice1111111", core_from_string("200.0000"), core_from_string("100.0000") ) );
   //now alice's stake should be equal to transfered from eosio + own stake
   total = get_total_stake("alice1111111");
   BOOST_REQUIRE_EQUAL( core_from_string("700.0000"), get_balance( "alice1111111" ) );
   BOOST_REQUIRE_EQUAL( core_from_string("410.0000"), total["net_weight"].as<asset>());
   BOOST_REQUIRE_EQUAL( core_from_string("210.0000"), total["cpu_weight"].as<asset>());
   REQUIRE_MATCHING_OBJECT( voter( "alice1111111", core_from_string("600.0000")), get_voter_info( "alice1111111" ) );

   //alice can unstake everything (including what was transfered)
   BOOST_REQUIRE_EQUAL( success(), unstake( "alice1111111", "alice1111111", core_from_string("400.0000"), core_from_string("200.0000") ) );
   BOOST_REQUIRE_EQUAL( core_from_string("700.0000"), get_balance( "alice1111111" ) );

   produce_block( fc::hours(3*24-1) );
   produce_blocks(1);
   BOOST_REQUIRE_EQUAL( core_from_string("700.0000"), get_balance( "alice1111111" ) );
   //after 3 days funds should be released

   produce_block( fc::hours(1) );
   produce_blocks(1);

   BOOST_REQUIRE_EQUAL( core_from_string("1300.0000"), get_balance( "alice1111111" ) );

   //stake should be equal to what was staked in constructor, voting power should be 0
   total = get_total_stake("alice1111111");
   BOOST_REQUIRE_EQUAL( core_from_string("10.0000"), total["net_weight"].as<asset>());
   BOOST_REQUIRE_EQUAL( core_from_string("10.0000"), total["cpu_weight"].as<asset>());
   REQUIRE_MATCHING_OBJECT( voter( "alice1111111", core_from_string("0.0000")), get_voter_info( "alice1111111" ) );

   // Now alice stakes to bob with transfer flag
   BOOST_REQUIRE_EQUAL( success(), stake_with_transfer( "alice1111111", "bob111111111", core_from_string("100.0000"), core_from_string("100.0000") ) );

} FC_LOG_AND_RETHROW()

BOOST_FIXTURE_TEST_CASE( fail_without_auth, eosio_system_tester ) try {
   cross_15_percent_threshold();

   issue( "alice1111111", core_from_string("1000.0000"),  config::system_account_name );

   BOOST_REQUIRE_EQUAL( success(), stake( "eosio", "alice1111111", core_from_string("2000.0000"), core_from_string("1000.0000") ) );
   BOOST_REQUIRE_EQUAL( success(), stake( "alice1111111", "bob111111111", core_from_string("10.0000"), core_from_string("10.0000") ) );

   BOOST_REQUIRE_EQUAL( error("missing authority of alice1111111"),
                        push_action( N(alice1111111), N(delegatebw), mvo()
                                    ("from",     "alice1111111")
                                    ("receiver", "bob111111111")
                                    ("stake_net_quantity", core_from_string("10.0000"))
                                    ("stake_cpu_quantity", core_from_string("10.0000"))
                                    ("transfer", 0 )
                                    ,false
                        )
   );

   BOOST_REQUIRE_EQUAL( error("missing authority of alice1111111"),
                        push_action(N(alice1111111), N(undelegatebw), mvo()
                                    ("from",     "alice1111111")
                                    ("receiver", "bob111111111")
                                    ("unstake_net_quantity", core_from_string("200.0000"))
                                    ("unstake_cpu_quantity", core_from_string("100.0000"))
                                    ("transfer", 0 )
                                    ,false
                        )
   );
   //REQUIRE_MATCHING_OBJECT( , get_voter_info( "alice1111111" ) );
} FC_LOG_AND_RETHROW()


BOOST_FIXTURE_TEST_CASE( stake_negative, eosio_system_tester ) try {
   issue( "alice1111111", core_from_string("1000.0000"),  config::system_account_name );

   BOOST_REQUIRE_EQUAL( wasm_assert_msg("must stake a positive amount"),
                        stake( "alice1111111", core_from_string("-0.0001"), core_from_string("0.0000") )
   );

   BOOST_REQUIRE_EQUAL( wasm_assert_msg("must stake a positive amount"),
                        stake( "alice1111111", core_from_string("0.0000"), core_from_string("-0.0001") )
   );

   BOOST_REQUIRE_EQUAL( wasm_assert_msg("must stake a positive amount"),
                        stake( "alice1111111", core_from_string("00.0000"), core_from_string("00.0000") )
   );

   BOOST_REQUIRE_EQUAL( wasm_assert_msg("must stake a positive amount"),
                        stake( "alice1111111", core_from_string("0.0000"), core_from_string("00.0000") )

   );

   BOOST_REQUIRE_EQUAL( true, get_voter_info( "alice1111111" ).is_null() );
} FC_LOG_AND_RETHROW()


BOOST_FIXTURE_TEST_CASE( unstake_negative, eosio_system_tester ) try {
   issue( "alice1111111", core_from_string("1000.0000"),  config::system_account_name );

   BOOST_REQUIRE_EQUAL( success(), stake( "alice1111111", "bob111111111", core_from_string("200.0001"), core_from_string("100.0001") ) );

   auto total = get_total_stake( "bob111111111" );
   BOOST_REQUIRE_EQUAL( core_from_string("210.0001"), total["net_weight"].as<asset>());
   auto vinfo = get_voter_info("alice1111111" );
   wdump((vinfo));
   REQUIRE_MATCHING_OBJECT( voter( "alice1111111", core_from_string("300.0002") ), get_voter_info( "alice1111111" ) );


   BOOST_REQUIRE_EQUAL( wasm_assert_msg("must unstake a positive amount"),
                        unstake( "alice1111111", "bob111111111", core_from_string("-1.0000"), core_from_string("0.0000") )
   );

   BOOST_REQUIRE_EQUAL( wasm_assert_msg("must unstake a positive amount"),
                        unstake( "alice1111111", "bob111111111", core_from_string("0.0000"), core_from_string("-1.0000") )
   );

   //unstake all zeros
   BOOST_REQUIRE_EQUAL( wasm_assert_msg("must unstake a positive amount"),
                        unstake( "alice1111111", "bob111111111", core_from_string("0.0000"), core_from_string("0.0000") )

   );

} FC_LOG_AND_RETHROW()


BOOST_FIXTURE_TEST_CASE( unstake_more_than_at_stake, eosio_system_tester ) try {
   cross_15_percent_threshold();

   issue( "alice1111111", core_from_string("1000.0000"),  config::system_account_name );
   BOOST_REQUIRE_EQUAL( success(), stake( "alice1111111", core_from_string("200.0000"), core_from_string("100.0000") ) );

   auto total = get_total_stake( "alice1111111" );
   BOOST_REQUIRE_EQUAL( core_from_string("210.0000"), total["net_weight"].as<asset>());
   BOOST_REQUIRE_EQUAL( core_from_string("110.0000"), total["cpu_weight"].as<asset>());

   BOOST_REQUIRE_EQUAL( core_from_string("700.0000"), get_balance( "alice1111111" ) );

   //trying to unstake more net bandwith than at stake

   BOOST_REQUIRE_EQUAL( wasm_assert_msg("insufficient staked net bandwidth"),
                        unstake( "alice1111111", core_from_string("200.0001"), core_from_string("0.0000") )
   );

   //trying to unstake more cpu bandwith than at stake
   BOOST_REQUIRE_EQUAL( wasm_assert_msg("insufficient staked cpu bandwidth"),
                        unstake( "alice1111111", core_from_string("0.0000"), core_from_string("100.0001") )

   );

   //check that nothing has changed
   total = get_total_stake( "alice1111111" );
   BOOST_REQUIRE_EQUAL( core_from_string("210.0000"), total["net_weight"].as<asset>());
   BOOST_REQUIRE_EQUAL( core_from_string("110.0000"), total["cpu_weight"].as<asset>());
   BOOST_REQUIRE_EQUAL( core_from_string("700.0000"), get_balance( "alice1111111" ) );
} FC_LOG_AND_RETHROW()


BOOST_FIXTURE_TEST_CASE( delegate_to_another_user, eosio_system_tester ) try {
   cross_15_percent_threshold();

   issue( "alice1111111", core_from_string("1000.0000"),  config::system_account_name );

   BOOST_REQUIRE_EQUAL( success(), stake ( "alice1111111", "bob111111111", core_from_string("200.0000"), core_from_string("100.0000") ) );

   auto total = get_total_stake( "bob111111111" );
   BOOST_REQUIRE_EQUAL( core_from_string("210.0000"), total["net_weight"].as<asset>());
   BOOST_REQUIRE_EQUAL( core_from_string("110.0000"), total["cpu_weight"].as<asset>());
   BOOST_REQUIRE_EQUAL( core_from_string("700.0000"), get_balance( "alice1111111" ) );
   //all voting power goes to alice1111111
   REQUIRE_MATCHING_OBJECT( voter( "alice1111111", core_from_string("300.0000") ), get_voter_info( "alice1111111" ) );
   //but not to bob111111111
   BOOST_REQUIRE_EQUAL( true, get_voter_info( "bob111111111" ).is_null() );

   //bob111111111 should not be able to unstake what was staked by alice1111111
   BOOST_REQUIRE_EQUAL( wasm_assert_msg("insufficient staked cpu bandwidth"),
                        unstake( "bob111111111", core_from_string("0.0000"), core_from_string("10.0000") )

   );
   BOOST_REQUIRE_EQUAL( wasm_assert_msg("insufficient staked net bandwidth"),
                        unstake( "bob111111111", core_from_string("10.0000"),  core_from_string("0.0000") )
   );

   issue( "carol1111111", core_from_string("1000.0000"),  config::system_account_name );
   BOOST_REQUIRE_EQUAL( success(), stake( "carol1111111", "bob111111111", core_from_string("20.0000"), core_from_string("10.0000") ) );
   total = get_total_stake( "bob111111111" );
   BOOST_REQUIRE_EQUAL( core_from_string("230.0000"), total["net_weight"].as<asset>());
   BOOST_REQUIRE_EQUAL( core_from_string("120.0000"), total["cpu_weight"].as<asset>());
   BOOST_REQUIRE_EQUAL( core_from_string("970.0000"), get_balance( "carol1111111" ) );
   REQUIRE_MATCHING_OBJECT( voter( "carol1111111", core_from_string("30.0000") ), get_voter_info( "carol1111111" ) );

   //alice1111111 should not be able to unstake money staked by carol1111111

   BOOST_REQUIRE_EQUAL( wasm_assert_msg("insufficient staked net bandwidth"),
                        unstake( "alice1111111", "bob111111111", core_from_string("2001.0000"), core_from_string("1.0000") )
   );

   BOOST_REQUIRE_EQUAL( wasm_assert_msg("insufficient staked cpu bandwidth"),
                        unstake( "alice1111111", "bob111111111", core_from_string("1.0000"), core_from_string("101.0000") )

   );

   total = get_total_stake( "bob111111111" );
   BOOST_REQUIRE_EQUAL( core_from_string("230.0000"), total["net_weight"].as<asset>());
   BOOST_REQUIRE_EQUAL( core_from_string("120.0000"), total["cpu_weight"].as<asset>());
   //balance should not change after unsuccessfull attempts to unstake
   BOOST_REQUIRE_EQUAL( core_from_string("700.0000"), get_balance( "alice1111111" ) );
   //voting power too
   REQUIRE_MATCHING_OBJECT( voter( "alice1111111", core_from_string("300.0000") ), get_voter_info( "alice1111111" ) );
   REQUIRE_MATCHING_OBJECT( voter( "carol1111111", core_from_string("30.0000") ), get_voter_info( "carol1111111" ) );
   BOOST_REQUIRE_EQUAL( true, get_voter_info( "bob111111111" ).is_null() );
} FC_LOG_AND_RETHROW()


BOOST_FIXTURE_TEST_CASE( stake_unstake_separate, eosio_system_tester ) try {
   cross_15_percent_threshold();

   issue( "alice1111111", core_from_string("1000.0000"),  config::system_account_name );
   BOOST_REQUIRE_EQUAL( core_from_string("1000.0000"), get_balance( "alice1111111" ) );

   //everything at once
   BOOST_REQUIRE_EQUAL( success(), stake( "alice1111111", core_from_string("10.0000"), core_from_string("20.0000") ) );
   auto total = get_total_stake( "alice1111111" );
   BOOST_REQUIRE_EQUAL( core_from_string("20.0000"), total["net_weight"].as<asset>());
   BOOST_REQUIRE_EQUAL( core_from_string("30.0000"), total["cpu_weight"].as<asset>());

   //cpu
   BOOST_REQUIRE_EQUAL( success(), stake( "alice1111111", core_from_string("100.0000"), core_from_string("0.0000") ) );
   total = get_total_stake( "alice1111111" );
   BOOST_REQUIRE_EQUAL( core_from_string("120.0000"), total["net_weight"].as<asset>());
   BOOST_REQUIRE_EQUAL( core_from_string("30.0000"), total["cpu_weight"].as<asset>());

   //net
   BOOST_REQUIRE_EQUAL( success(), stake( "alice1111111", core_from_string("0.0000"), core_from_string("200.0000") ) );
   total = get_total_stake( "alice1111111" );
   BOOST_REQUIRE_EQUAL( core_from_string("120.0000"), total["net_weight"].as<asset>());
   BOOST_REQUIRE_EQUAL( core_from_string("230.0000"), total["cpu_weight"].as<asset>());

   //unstake cpu
   BOOST_REQUIRE_EQUAL( success(), unstake( "alice1111111", core_from_string("100.0000"), core_from_string("0.0000") ) );
   total = get_total_stake( "alice1111111" );
   BOOST_REQUIRE_EQUAL( core_from_string("20.0000"), total["net_weight"].as<asset>());
   BOOST_REQUIRE_EQUAL( core_from_string("230.0000"), total["cpu_weight"].as<asset>());

   //unstake net
   BOOST_REQUIRE_EQUAL( success(), unstake( "alice1111111", core_from_string("0.0000"), core_from_string("200.0000") ) );
   total = get_total_stake( "alice1111111" );
   BOOST_REQUIRE_EQUAL( core_from_string("20.0000"), total["net_weight"].as<asset>());
   BOOST_REQUIRE_EQUAL( core_from_string("30.0000"), total["cpu_weight"].as<asset>());
} FC_LOG_AND_RETHROW()


BOOST_FIXTURE_TEST_CASE( adding_stake_partial_unstake, eosio_system_tester ) try {
   cross_15_percent_threshold();

   issue( "alice1111111", core_from_string("1000.0000"),  config::system_account_name );
   BOOST_REQUIRE_EQUAL( success(), stake( "alice1111111", "bob111111111", core_from_string("200.0000"), core_from_string("100.0000") ) );

   REQUIRE_MATCHING_OBJECT( voter( "alice1111111", core_from_string("300.0000") ), get_voter_info( "alice1111111" ) );

   BOOST_REQUIRE_EQUAL( success(), stake( "alice1111111", "bob111111111", core_from_string("100.0000"), core_from_string("50.0000") ) );

   auto total = get_total_stake( "bob111111111" );
   BOOST_REQUIRE_EQUAL( core_from_string("310.0000"), total["net_weight"].as<asset>());
   BOOST_REQUIRE_EQUAL( core_from_string("160.0000"), total["cpu_weight"].as<asset>());
   REQUIRE_MATCHING_OBJECT( voter( "alice1111111", core_from_string("450.0000") ), get_voter_info( "alice1111111" ) );
   BOOST_REQUIRE_EQUAL( core_from_string("550.0000"), get_balance( "alice1111111" ) );

   //unstake a share
   BOOST_REQUIRE_EQUAL( success(), unstake( "alice1111111", "bob111111111", core_from_string("150.0000"), core_from_string("75.0000") ) );

   total = get_total_stake( "bob111111111" );
   BOOST_REQUIRE_EQUAL( core_from_string("160.0000"), total["net_weight"].as<asset>());
   BOOST_REQUIRE_EQUAL( core_from_string("85.0000"), total["cpu_weight"].as<asset>());
   REQUIRE_MATCHING_OBJECT( voter( "alice1111111", core_from_string("225.0000") ), get_voter_info( "alice1111111" ) );

   //unstake more
   BOOST_REQUIRE_EQUAL( success(), unstake( "alice1111111", "bob111111111", core_from_string("50.0000"), core_from_string("25.0000") ) );
   total = get_total_stake( "bob111111111" );
   BOOST_REQUIRE_EQUAL( core_from_string("110.0000"), total["net_weight"].as<asset>());
   BOOST_REQUIRE_EQUAL( core_from_string("60.0000"), total["cpu_weight"].as<asset>());
   REQUIRE_MATCHING_OBJECT( voter( "alice1111111", core_from_string("150.0000") ), get_voter_info( "alice1111111" ) );

   //combined amount should be available only in 3 days
   produce_block( fc::days(2) );
   produce_blocks(1);
   BOOST_REQUIRE_EQUAL( core_from_string("550.0000"), get_balance( "alice1111111" ) );
   produce_block( fc::days(1) );
   produce_blocks(1);
   BOOST_REQUIRE_EQUAL( core_from_string("850.0000"), get_balance( "alice1111111" ) );

} FC_LOG_AND_RETHROW()

BOOST_FIXTURE_TEST_CASE( stake_from_refund, eosio_system_tester ) try {
   cross_15_percent_threshold();

   issue( "alice1111111", core_from_string("1000.0000"),  config::system_account_name );
   BOOST_REQUIRE_EQUAL( success(), stake( "alice1111111", "alice1111111", core_from_string("200.0000"), core_from_string("100.0000") ) );

   auto total = get_total_stake( "alice1111111" );
   BOOST_REQUIRE_EQUAL( core_from_string("210.0000"), total["net_weight"].as<asset>());
   BOOST_REQUIRE_EQUAL( core_from_string("110.0000"), total["cpu_weight"].as<asset>());

   BOOST_REQUIRE_EQUAL( success(), stake( "alice1111111", "bob111111111", core_from_string("50.0000"), core_from_string("50.0000") ) );

   total = get_total_stake( "bob111111111" );
   BOOST_REQUIRE_EQUAL( core_from_string("60.0000"), total["net_weight"].as<asset>());
   BOOST_REQUIRE_EQUAL( core_from_string("60.0000"), total["cpu_weight"].as<asset>());

   REQUIRE_MATCHING_OBJECT( voter( "alice1111111", core_from_string("400.0000") ), get_voter_info( "alice1111111" ) );
   BOOST_REQUIRE_EQUAL( core_from_string("600.0000"), get_balance( "alice1111111" ) );

   //unstake a share
   BOOST_REQUIRE_EQUAL( success(), unstake( "alice1111111", "alice1111111", core_from_string("100.0000"), core_from_string("50.0000") ) );
   total = get_total_stake( "alice1111111" );
   BOOST_REQUIRE_EQUAL( core_from_string("110.0000"), total["net_weight"].as<asset>());
   BOOST_REQUIRE_EQUAL( core_from_string("60.0000"), total["cpu_weight"].as<asset>());
   REQUIRE_MATCHING_OBJECT( voter( "alice1111111", core_from_string("250.0000") ), get_voter_info( "alice1111111" ) );
   BOOST_REQUIRE_EQUAL( core_from_string("600.0000"), get_balance( "alice1111111" ) );
   auto refund = get_refund_request( "alice1111111" );
   BOOST_REQUIRE_EQUAL( core_from_string("100.0000"), refund["net_amount"].as<asset>() );
   BOOST_REQUIRE_EQUAL( core_from_string( "50.0000"), refund["cpu_amount"].as<asset>() );
   //XXX auto request_time = refund["request_time"].as_int64();

   //alice delegates to bob, should pull from liquid balance not refund
   BOOST_REQUIRE_EQUAL( success(), stake( "alice1111111", "bob111111111", core_from_string("50.0000"), core_from_string("50.0000") ) );
   total = get_total_stake( "alice1111111" );
   BOOST_REQUIRE_EQUAL( core_from_string("110.0000"), total["net_weight"].as<asset>());
   BOOST_REQUIRE_EQUAL( core_from_string("60.0000"), total["cpu_weight"].as<asset>());
   REQUIRE_MATCHING_OBJECT( voter( "alice1111111", core_from_string("350.0000") ), get_voter_info( "alice1111111" ) );
   BOOST_REQUIRE_EQUAL( core_from_string("500.0000"), get_balance( "alice1111111" ) );
   refund = get_refund_request( "alice1111111" );
   BOOST_REQUIRE_EQUAL( core_from_string("100.0000"), refund["net_amount"].as<asset>() );
   BOOST_REQUIRE_EQUAL( core_from_string( "50.0000"), refund["cpu_amount"].as<asset>() );

   //stake less than pending refund, entire amount should be taken from refund
   BOOST_REQUIRE_EQUAL( success(), stake( "alice1111111", "alice1111111", core_from_string("50.0000"), core_from_string("25.0000") ) );
   total = get_total_stake( "alice1111111" );
   BOOST_REQUIRE_EQUAL( core_from_string("160.0000"), total["net_weight"].as<asset>());
   BOOST_REQUIRE_EQUAL( core_from_string("85.0000"), total["cpu_weight"].as<asset>());
   refund = get_refund_request( "alice1111111" );
   BOOST_REQUIRE_EQUAL( core_from_string("50.0000"), refund["net_amount"].as<asset>() );
   BOOST_REQUIRE_EQUAL( core_from_string("25.0000"), refund["cpu_amount"].as<asset>() );
   //request time should stay the same
   //BOOST_REQUIRE_EQUAL( request_time, refund["request_time"].as_int64() );
   //balance should stay the same
   BOOST_REQUIRE_EQUAL( core_from_string("500.0000"), get_balance( "alice1111111" ) );

   //stake exactly pending refund amount
   BOOST_REQUIRE_EQUAL( success(), stake( "alice1111111", "alice1111111", core_from_string("50.0000"), core_from_string("25.0000") ) );
   total = get_total_stake( "alice1111111" );
   BOOST_REQUIRE_EQUAL( core_from_string("210.0000"), total["net_weight"].as<asset>());
   BOOST_REQUIRE_EQUAL( core_from_string("110.0000"), total["cpu_weight"].as<asset>());
   //pending refund should be removed
   refund = get_refund_request( "alice1111111" );
   BOOST_TEST_REQUIRE( refund.is_null() );
   //balance should stay the same
   BOOST_REQUIRE_EQUAL( core_from_string("500.0000"), get_balance( "alice1111111" ) );

   //create pending refund again
   BOOST_REQUIRE_EQUAL( success(), unstake( "alice1111111", "alice1111111", core_from_string("200.0000"), core_from_string("100.0000") ) );
   total = get_total_stake( "alice1111111" );
   BOOST_REQUIRE_EQUAL( core_from_string("10.0000"), total["net_weight"].as<asset>());
   BOOST_REQUIRE_EQUAL( core_from_string("10.0000"), total["cpu_weight"].as<asset>());
   BOOST_REQUIRE_EQUAL( core_from_string("500.0000"), get_balance( "alice1111111" ) );
   refund = get_refund_request( "alice1111111" );
   BOOST_REQUIRE_EQUAL( core_from_string("200.0000"), refund["net_amount"].as<asset>() );
   BOOST_REQUIRE_EQUAL( core_from_string("100.0000"), refund["cpu_amount"].as<asset>() );

   //stake more than pending refund
   BOOST_REQUIRE_EQUAL( success(), stake( "alice1111111", "alice1111111", core_from_string("300.0000"), core_from_string("200.0000") ) );
   total = get_total_stake( "alice1111111" );
   BOOST_REQUIRE_EQUAL( core_from_string("310.0000"), total["net_weight"].as<asset>());
   BOOST_REQUIRE_EQUAL( core_from_string("210.0000"), total["cpu_weight"].as<asset>());
   REQUIRE_MATCHING_OBJECT( voter( "alice1111111", core_from_string("700.0000") ), get_voter_info( "alice1111111" ) );
   refund = get_refund_request( "alice1111111" );
   BOOST_TEST_REQUIRE( refund.is_null() );
   //200 core tokens should be taken from alice's account
   BOOST_REQUIRE_EQUAL( core_from_string("300.0000"), get_balance( "alice1111111" ) );

} FC_LOG_AND_RETHROW()

BOOST_FIXTURE_TEST_CASE( stake_to_another_user_not_from_refund, eosio_system_tester ) try {
   cross_15_percent_threshold();

   issue( "alice1111111", core_from_string("1000.0000"),  config::system_account_name );
   BOOST_REQUIRE_EQUAL( success(), stake( "alice1111111", core_from_string("200.0000"), core_from_string("100.0000") ) );

   auto total = get_total_stake( "alice1111111" );
   BOOST_REQUIRE_EQUAL( core_from_string("210.0000"), total["net_weight"].as<asset>());
   BOOST_REQUIRE_EQUAL( core_from_string("110.0000"), total["cpu_weight"].as<asset>());
   BOOST_REQUIRE_EQUAL( core_from_string("700.0000"), get_balance( "alice1111111" ) );

   REQUIRE_MATCHING_OBJECT( voter( "alice1111111", core_from_string("300.0000") ), get_voter_info( "alice1111111" ) );
   BOOST_REQUIRE_EQUAL( core_from_string("700.0000"), get_balance( "alice1111111" ) );

   //unstake
   BOOST_REQUIRE_EQUAL( success(), unstake( "alice1111111", core_from_string("200.0000"), core_from_string("100.0000") ) );
   auto refund = get_refund_request( "alice1111111" );
   BOOST_REQUIRE_EQUAL( core_from_string("200.0000"), refund["net_amount"].as<asset>() );
   BOOST_REQUIRE_EQUAL( core_from_string("100.0000"), refund["cpu_amount"].as<asset>() );
   //auto orig_request_time = refund["request_time"].as_int64();

   //stake to another user
   BOOST_REQUIRE_EQUAL( success(), stake( "alice1111111", "bob111111111", core_from_string("200.0000"), core_from_string("100.0000") ) );
   total = get_total_stake( "bob111111111" );
   BOOST_REQUIRE_EQUAL( core_from_string("210.0000"), total["net_weight"].as<asset>());
   BOOST_REQUIRE_EQUAL( core_from_string("110.0000"), total["cpu_weight"].as<asset>());
   //stake should be taken from alices' balance, and refund request should stay the same
   BOOST_REQUIRE_EQUAL( core_from_string("400.0000"), get_balance( "alice1111111" ) );
   refund = get_refund_request( "alice1111111" );
   BOOST_REQUIRE_EQUAL( core_from_string("200.0000"), refund["net_amount"].as<asset>() );
   BOOST_REQUIRE_EQUAL( core_from_string("100.0000"), refund["cpu_amount"].as<asset>() );
   //BOOST_REQUIRE_EQUAL( orig_request_time, refund["request_time"].as_int64() );

} FC_LOG_AND_RETHROW()

// Tests for voting
BOOST_FIXTURE_TEST_CASE( producer_register_unregister, eosio_system_tester ) try {
   issue( "alice1111111", core_from_string("1000.0000"),  config::system_account_name );

   //fc::variant params = producer_parameters_example(1);
   auto key =  fc::crypto::public_key( std::string("EOS6MRyAjQq8ud7hVNYcfnVPJqcVpscN5So8BhtHuGYqET5GDW5CV") );
   BOOST_REQUIRE_EQUAL( success(), push_action(N(alice1111111), N(regproducer), mvo()
                                               ("producer",  "alice1111111")
                                               ("producer_key", key )
                                               ("url", "http://block.one")
                                               ("location", 1)
                        )
   );

   auto info = get_producer_info( "alice1111111" );
   BOOST_REQUIRE_EQUAL( "alice1111111", info["owner"].as_string() );
   BOOST_REQUIRE_EQUAL( 0, info["total_votes"].as_double() );
   BOOST_REQUIRE_EQUAL( "http://block.one", info["url"].as_string() );

   //change parameters one by one to check for things like #3783
   //fc::variant params2 = producer_parameters_example(2);
   BOOST_REQUIRE_EQUAL( success(), push_action(N(alice1111111), N(regproducer), mvo()
                                               ("producer",  "alice1111111")
                                               ("producer_key", key )
                                               ("url", "http://block.two")
                                               ("location", 1)
                        )
   );
   info = get_producer_info( "alice1111111" );
   BOOST_REQUIRE_EQUAL( "alice1111111", info["owner"].as_string() );
   BOOST_REQUIRE_EQUAL( key, fc::crypto::public_key(info["producer_key"].as_string()) );
   BOOST_REQUIRE_EQUAL( "http://block.two", info["url"].as_string() );
   BOOST_REQUIRE_EQUAL( 1, info["location"].as_int64() );

   auto key2 =  fc::crypto::public_key( std::string("EOS5jnmSKrzdBHE9n8hw58y7yxFWBC8SNiG7m8S1crJH3KvAnf9o6") );
   BOOST_REQUIRE_EQUAL( success(), push_action(N(alice1111111), N(regproducer), mvo()
                                               ("producer",  "alice1111111")
                                               ("producer_key", key2 )
                                               ("url", "http://block.two")
                                               ("location", 2)
                        )
   );
   info = get_producer_info( "alice1111111" );
   BOOST_REQUIRE_EQUAL( "alice1111111", info["owner"].as_string() );
   BOOST_REQUIRE_EQUAL( key2, fc::crypto::public_key(info["producer_key"].as_string()) );
   BOOST_REQUIRE_EQUAL( "http://block.two", info["url"].as_string() );
   BOOST_REQUIRE_EQUAL( 2, info["location"].as_int64() );

   //unregister producer
   BOOST_REQUIRE_EQUAL( success(), push_action(N(alice1111111), N(unregprod), mvo()
                                               ("producer",  "alice1111111")
                        )
   );
   info = get_producer_info( "alice1111111" );
   //key should be empty
   BOOST_REQUIRE_EQUAL( fc::crypto::public_key(), fc::crypto::public_key(info["producer_key"].as_string()) );
   //everything else should stay the same
   BOOST_REQUIRE_EQUAL( "alice1111111", info["owner"].as_string() );
   BOOST_REQUIRE_EQUAL( 0, info["total_votes"].as_double() );
   BOOST_REQUIRE_EQUAL( "http://block.two", info["url"].as_string() );

   //unregister bob111111111 who is not a producer
   BOOST_REQUIRE_EQUAL( wasm_assert_msg( "producer not found" ),
                        push_action( N(bob111111111), N(unregprod), mvo()
                                     ("producer",  "bob111111111")
                        )
   );

} FC_LOG_AND_RETHROW()


BOOST_FIXTURE_TEST_CASE( vote_for_producer, eosio_system_tester, * boost::unit_test::tolerance(1e+5) ) try {
   cross_15_percent_threshold();

   issue( "alice1111111", core_from_string("1000.0000"),  config::system_account_name );
   fc::variant params = producer_parameters_example(1);
   BOOST_REQUIRE_EQUAL( success(), push_action( N(alice1111111), N(regproducer), mvo()
                                               ("producer",  "alice1111111")
                                               ("producer_key", get_public_key( N(alice1111111), "active") )
                                               ("url", "http://block.one")
                                               ("location", 0 )
                        )
   );
   auto prod = get_producer_info( "alice1111111" );
   BOOST_REQUIRE_EQUAL( "alice1111111", prod["owner"].as_string() );
   BOOST_REQUIRE_EQUAL( 0, prod["total_votes"].as_double() );
   BOOST_REQUIRE_EQUAL( "http://block.one", prod["url"].as_string() );

   issue( "bob111111111", core_from_string("2000.0000"),  config::system_account_name );
   issue( "carol1111111", core_from_string("3000.0000"),  config::system_account_name );

   //bob111111111 makes stake
   BOOST_REQUIRE_EQUAL( success(), stake( "bob111111111", core_from_string("11.0000"), core_from_string("0.1111") ) );
   BOOST_REQUIRE_EQUAL( core_from_string("1988.8889"), get_balance( "bob111111111" ) );
   REQUIRE_MATCHING_OBJECT( voter( "bob111111111", core_from_string("11.1111") ), get_voter_info( "bob111111111" ) );

   //bob111111111 votes for alice1111111
   BOOST_REQUIRE_EQUAL( success(), vote( N(bob111111111), { N(alice1111111) } ) );

   //check that producer parameters stay the same after voting
   prod = get_producer_info( "alice1111111" );
   BOOST_TEST_REQUIRE( stake2votes(core_from_string("11.1111")) == prod["total_votes"].as_double() );
   BOOST_REQUIRE_EQUAL( "alice1111111", prod["owner"].as_string() );
   BOOST_REQUIRE_EQUAL( "http://block.one", prod["url"].as_string() );

   //carol1111111 makes stake
   BOOST_REQUIRE_EQUAL( success(), stake( "carol1111111", core_from_string("22.0000"), core_from_string("0.2222") ) );
   REQUIRE_MATCHING_OBJECT( voter( "carol1111111", core_from_string("22.2222") ), get_voter_info( "carol1111111" ) );
   BOOST_REQUIRE_EQUAL( core_from_string("2977.7778"), get_balance( "carol1111111" ) );
   //carol1111111 votes for alice1111111
   BOOST_REQUIRE_EQUAL( success(), vote( N(carol1111111), { N(alice1111111) } ) );

   //new stake votes be added to alice1111111's total_votes
   prod = get_producer_info( "alice1111111" );
   BOOST_TEST_REQUIRE( stake2votes(core_from_string("33.3333")) == prod["total_votes"].as_double() );

   //bob111111111 increases his stake
   BOOST_REQUIRE_EQUAL( success(), stake( "bob111111111", core_from_string("33.0000"), core_from_string("0.3333") ) );
   //alice1111111 stake with transfer to bob111111111
   BOOST_REQUIRE_EQUAL( success(), stake_with_transfer( "alice1111111", "bob111111111", core_from_string("22.0000"), core_from_string("0.2222") ) );
   //should increase alice1111111's total_votes
   prod = get_producer_info( "alice1111111" );
   BOOST_TEST_REQUIRE( stake2votes(core_from_string("88.8888")) == prod["total_votes"].as_double() );

   //carol1111111 unstakes part of the stake
   BOOST_REQUIRE_EQUAL( success(), unstake( "carol1111111", core_from_string("2.0000"), core_from_string("0.0002")/*"2.0000 EOS", "0.0002 EOS"*/ ) );

   //should decrease alice1111111's total_votes
   prod = get_producer_info( "alice1111111" );
   wdump((prod));
   BOOST_TEST_REQUIRE( stake2votes(core_from_string("86.8886")) == prod["total_votes"].as_double() );

   //bob111111111 revokes his vote
   BOOST_REQUIRE_EQUAL( success(), vote( N(bob111111111), vector<account_name>() ) );

   //should decrease alice1111111's total_votes
   prod = get_producer_info( "alice1111111" );
   BOOST_TEST_REQUIRE( stake2votes(core_from_string("20.2220")) == prod["total_votes"].as_double() );
   //but eos should still be at stake
   BOOST_REQUIRE_EQUAL( core_from_string("1955.5556"), get_balance( "bob111111111" ) );

   //carol1111111 unstakes rest of eos
   BOOST_REQUIRE_EQUAL( success(), unstake( "carol1111111", core_from_string("20.0000"), core_from_string("0.2220") ) );
   //should decrease alice1111111's total_votes to zero
   prod = get_producer_info( "alice1111111" );
   BOOST_TEST_REQUIRE( 0.0 == prod["total_votes"].as_double() );

   //carol1111111 should receive funds in 3 days
   produce_block( fc::days(3) );
   produce_block();
   BOOST_REQUIRE_EQUAL( core_from_string("3000.0000"), get_balance( "carol1111111" ) );

} FC_LOG_AND_RETHROW()


BOOST_FIXTURE_TEST_CASE( unregistered_producer_voting, eosio_system_tester, * boost::unit_test::tolerance(1e+5) ) try {
   issue( "bob111111111", core_from_string("2000.0000"),  config::system_account_name );
   BOOST_REQUIRE_EQUAL( success(), stake( "bob111111111", core_from_string("13.0000"), core_from_string("0.5791") ) );
   REQUIRE_MATCHING_OBJECT( voter( "bob111111111", core_from_string("13.5791") ), get_voter_info( "bob111111111" ) );

   //bob111111111 should not be able to vote for alice1111111 who is not a producer
   BOOST_REQUIRE_EQUAL( wasm_assert_msg( "producer is not registered" ),
                        vote( N(bob111111111), { N(alice1111111) } ) );

   //alice1111111 registers as a producer
   issue( "alice1111111", core_from_string("1000.0000"),  config::system_account_name );
   fc::variant params = producer_parameters_example(1);
   BOOST_REQUIRE_EQUAL( success(), push_action( N(alice1111111), N(regproducer), mvo()
                                               ("producer",  "alice1111111")
                                               ("producer_key", get_public_key( N(alice1111111), "active") )
                                               ("url", "")
                                               ("location", 0)
                        )
   );
   //and then unregisters
   BOOST_REQUIRE_EQUAL( success(), push_action( N(alice1111111), N(unregprod), mvo()
                                               ("producer",  "alice1111111")
                        )
   );
   //key should be empty
   auto prod = get_producer_info( "alice1111111" );
   BOOST_REQUIRE_EQUAL( fc::crypto::public_key(), fc::crypto::public_key(prod["producer_key"].as_string()) );

   //bob111111111 should not be able to vote for alice1111111 who is an unregistered producer
   BOOST_REQUIRE_EQUAL( wasm_assert_msg( "producer is not currently registered" ),
                        vote( N(bob111111111), { N(alice1111111) } ) );

} FC_LOG_AND_RETHROW()


BOOST_FIXTURE_TEST_CASE( more_than_30_producer_voting, eosio_system_tester ) try {
   issue( "bob111111111", core_from_string("2000.0000"),  config::system_account_name );
   BOOST_REQUIRE_EQUAL( success(), stake( "bob111111111", core_from_string("13.0000"), core_from_string("0.5791") ) );
   REQUIRE_MATCHING_OBJECT( voter( "bob111111111", core_from_string("13.5791") ), get_voter_info( "bob111111111" ) );

   //bob111111111 should not be able to vote for alice1111111 who is not a producer
   BOOST_REQUIRE_EQUAL( wasm_assert_msg( "attempt to vote for too many producers" ),
                        vote( N(bob111111111), vector<account_name>(31, N(alice1111111)) ) );

} FC_LOG_AND_RETHROW()


BOOST_FIXTURE_TEST_CASE( vote_same_producer_30_times, eosio_system_tester ) try {
   issue( "bob111111111", core_from_string("2000.0000"),  config::system_account_name );
   BOOST_REQUIRE_EQUAL( success(), stake( "bob111111111", core_from_string("50.0000"), core_from_string("50.0000") ) );
   REQUIRE_MATCHING_OBJECT( voter( "bob111111111", core_from_string("100.0000") ), get_voter_info( "bob111111111" ) );

   //alice1111111 becomes a producer
   issue( "alice1111111", core_from_string("1000.0000"),  config::system_account_name );
   fc::variant params = producer_parameters_example(1);
   BOOST_REQUIRE_EQUAL( success(), push_action( N(alice1111111), N(regproducer), mvo()
                                               ("producer",  "alice1111111")
                                               ("producer_key", get_public_key(N(alice1111111), "active") )
                                               ("url", "")
                                               ("location", 0)
                        )
   );

   //bob111111111 should not be able to vote for alice1111111 who is not a producer
   BOOST_REQUIRE_EQUAL( wasm_assert_msg( "producer votes must be unique and sorted" ),
                        vote( N(bob111111111), vector<account_name>(30, N(alice1111111)) ) );

   auto prod = get_producer_info( "alice1111111" );
   BOOST_TEST_REQUIRE( 0 == prod["total_votes"].as_double() );

} FC_LOG_AND_RETHROW()


BOOST_FIXTURE_TEST_CASE( producer_keep_votes, eosio_system_tester, * boost::unit_test::tolerance(1e+5) ) try {
   issue( "alice1111111", core_from_string("1000.0000"),  config::system_account_name );
   fc::variant params = producer_parameters_example(1);
   vector<char> key = fc::raw::pack( get_public_key( N(alice1111111), "active" ) );
   BOOST_REQUIRE_EQUAL( success(), push_action( N(alice1111111), N(regproducer), mvo()
                                               ("producer",  "alice1111111")
                                               ("producer_key", get_public_key( N(alice1111111), "active") )
                                               ("url", "")
                                               ("location", 0)
                        )
   );

   //bob111111111 makes stake
   issue( "bob111111111", core_from_string("2000.0000"),  config::system_account_name );
   BOOST_REQUIRE_EQUAL( success(), stake( "bob111111111", core_from_string("13.0000"), core_from_string("0.5791") ) );
   REQUIRE_MATCHING_OBJECT( voter( "bob111111111", core_from_string("13.5791") ), get_voter_info( "bob111111111" ) );

   //bob111111111 votes for alice1111111
   BOOST_REQUIRE_EQUAL( success(), vote(N(bob111111111), { N(alice1111111) } ) );

   auto prod = get_producer_info( "alice1111111" );
   BOOST_TEST_REQUIRE( stake2votes(core_from_string("13.5791")) == prod["total_votes"].as_double() );

   //unregister producer
   BOOST_REQUIRE_EQUAL( success(), push_action(N(alice1111111), N(unregprod), mvo()
                                               ("producer",  "alice1111111")
                        )
   );
   prod = get_producer_info( "alice1111111" );
   //key should be empty
   BOOST_REQUIRE_EQUAL( fc::crypto::public_key(), fc::crypto::public_key(prod["producer_key"].as_string()) );
   //check parameters just in case
   //REQUIRE_MATCHING_OBJECT( params, prod["prefs"]);
   //votes should stay the same
   BOOST_TEST_REQUIRE( stake2votes(core_from_string("13.5791")), prod["total_votes"].as_double() );

   //regtister the same producer again
   params = producer_parameters_example(2);
   BOOST_REQUIRE_EQUAL( success(), push_action( N(alice1111111), N(regproducer), mvo()
                                               ("producer",  "alice1111111")
                                               ("producer_key", get_public_key( N(alice1111111), "active") )
                                               ("url", "")
                                               ("location", 0)
                        )
   );
   prod = get_producer_info( "alice1111111" );
   //votes should stay the same
   BOOST_TEST_REQUIRE( stake2votes(core_from_string("13.5791")), prod["total_votes"].as_double() );

   //change parameters
   params = producer_parameters_example(3);
   BOOST_REQUIRE_EQUAL( success(), push_action( N(alice1111111), N(regproducer), mvo()
                                               ("producer",  "alice1111111")
                                               ("producer_key", get_public_key( N(alice1111111), "active") )
                                               ("url","")
                                               ("location", 0)
                        )
   );
   prod = get_producer_info( "alice1111111" );
   //votes should stay the same
   BOOST_TEST_REQUIRE( stake2votes(core_from_string("13.5791")), prod["total_votes"].as_double() );
   //check parameters just in case
   //REQUIRE_MATCHING_OBJECT( params, prod["prefs"]);

} FC_LOG_AND_RETHROW()


BOOST_FIXTURE_TEST_CASE( vote_for_two_producers, eosio_system_tester, * boost::unit_test::tolerance(1e+5) ) try {
   //alice1111111 becomes a producer
   fc::variant params = producer_parameters_example(1);
   auto key = get_public_key( N(alice1111111), "active" );
   BOOST_REQUIRE_EQUAL( success(), push_action( N(alice1111111), N(regproducer), mvo()
                                               ("producer",  "alice1111111")
                                               ("producer_key", get_public_key( N(alice1111111), "active") )
                                               ("url","")
                                               ("location", 0)
                        )
   );
   //bob111111111 becomes a producer
   params = producer_parameters_example(2);
   key = get_public_key( N(bob111111111), "active" );
   BOOST_REQUIRE_EQUAL( success(), push_action( N(bob111111111), N(regproducer), mvo()
                                               ("producer",  "bob111111111")
                                               ("producer_key", get_public_key( N(alice1111111), "active") )
                                               ("url","")
                                               ("location", 0)
                        )
   );

   //carol1111111 votes for alice1111111 and bob111111111
   issue( "carol1111111", core_from_string("1000.0000"),  config::system_account_name );
   BOOST_REQUIRE_EQUAL( success(), stake( "carol1111111", core_from_string("15.0005"), core_from_string("5.0000") ) );
   BOOST_REQUIRE_EQUAL( success(), vote( N(carol1111111), { N(alice1111111), N(bob111111111) } ) );

   auto alice_info = get_producer_info( "alice1111111" );
   BOOST_TEST_REQUIRE( stake2votes(core_from_string("20.0005")) == alice_info["total_votes"].as_double() );
   auto bob_info = get_producer_info( "bob111111111" );
   BOOST_TEST_REQUIRE( stake2votes(core_from_string("20.0005")) == bob_info["total_votes"].as_double() );

   //carol1111111 votes for alice1111111 (but revokes vote for bob111111111)
   BOOST_REQUIRE_EQUAL( success(), vote( N(carol1111111), { N(alice1111111) } ) );

   alice_info = get_producer_info( "alice1111111" );
   BOOST_TEST_REQUIRE( stake2votes(core_from_string("20.0005")) == alice_info["total_votes"].as_double() );
   bob_info = get_producer_info( "bob111111111" );
   BOOST_TEST_REQUIRE( 0 == bob_info["total_votes"].as_double() );

   //alice1111111 votes for herself and bob111111111
   issue( "alice1111111", core_from_string("2.0000"),  config::system_account_name );
   BOOST_REQUIRE_EQUAL( success(), stake( "alice1111111", core_from_string("1.0000"), core_from_string("1.0000") ) );
   BOOST_REQUIRE_EQUAL( success(), vote(N(alice1111111), { N(alice1111111), N(bob111111111) } ) );

   alice_info = get_producer_info( "alice1111111" );
   BOOST_TEST_REQUIRE( stake2votes(core_from_string("22.0005")) == alice_info["total_votes"].as_double() );

   bob_info = get_producer_info( "bob111111111" );
   BOOST_TEST_REQUIRE( stake2votes(core_from_string("2.0000")) == bob_info["total_votes"].as_double() );

} FC_LOG_AND_RETHROW()


BOOST_FIXTURE_TEST_CASE( proxy_register_unregister_keeps_stake, eosio_system_tester ) try {
   //register proxy by first action for this user ever
   BOOST_REQUIRE_EQUAL( success(), push_action(N(alice1111111), N(regproxy), mvo()
                                               ("proxy",  "alice1111111")
                                               ("isproxy", true )
                        )
   );
   REQUIRE_MATCHING_OBJECT( proxy( "alice1111111" ), get_voter_info( "alice1111111" ) );

   //unregister proxy
   BOOST_REQUIRE_EQUAL( success(), push_action(N(alice1111111), N(regproxy), mvo()
                                               ("proxy",  "alice1111111")
                                               ("isproxy", false)
                        )
   );
   REQUIRE_MATCHING_OBJECT( voter( "alice1111111" ), get_voter_info( "alice1111111" ) );

   //stake and then register as a proxy
   issue( "bob111111111", core_from_string("1000.0000"),  config::system_account_name );
   BOOST_REQUIRE_EQUAL( success(), stake( "bob111111111", core_from_string("200.0002"), core_from_string("100.0001") ) );
   BOOST_REQUIRE_EQUAL( success(), push_action( N(bob111111111), N(regproxy), mvo()
                                               ("proxy",  "bob111111111")
                                               ("isproxy", true)
                        )
   );
   REQUIRE_MATCHING_OBJECT( proxy( "bob111111111" )( "staked", 3000003 ), get_voter_info( "bob111111111" ) );
   //unrgister and check that stake is still in place
   BOOST_REQUIRE_EQUAL( success(), push_action( N(bob111111111), N(regproxy), mvo()
                                               ("proxy",  "bob111111111")
                                               ("isproxy", false)
                        )
   );
   REQUIRE_MATCHING_OBJECT( voter( "bob111111111", core_from_string("300.0003") ), get_voter_info( "bob111111111" ) );

   //register as a proxy and then stake
   BOOST_REQUIRE_EQUAL( success(), push_action( N(carol1111111), N(regproxy), mvo()
                                               ("proxy",  "carol1111111")
                                               ("isproxy", true)
                        )
   );
   issue( "carol1111111", core_from_string("1000.0000"),  config::system_account_name );
   BOOST_REQUIRE_EQUAL( success(), stake( "carol1111111", core_from_string("246.0002"), core_from_string("531.0001") ) );
   //check that both proxy flag and stake a correct
   REQUIRE_MATCHING_OBJECT( proxy( "carol1111111" )( "staked", 7770003 ), get_voter_info( "carol1111111" ) );

   //unregister
   BOOST_REQUIRE_EQUAL( success(), push_action( N(carol1111111), N(regproxy), mvo()
                                                ("proxy",  "carol1111111")
                                                ("isproxy", false)
                        )
   );
   REQUIRE_MATCHING_OBJECT( voter( "carol1111111", core_from_string("777.0003") ), get_voter_info( "carol1111111" ) );

} FC_LOG_AND_RETHROW()


BOOST_FIXTURE_TEST_CASE( proxy_stake_unstake_keeps_proxy_flag, eosio_system_tester ) try {
   cross_15_percent_threshold();

   BOOST_REQUIRE_EQUAL( success(), push_action( N(alice1111111), N(regproxy), mvo()
                                               ("proxy",  "alice1111111")
                                               ("isproxy", true)
                        )
   );
   issue( "alice1111111", core_from_string("1000.0000"),  config::system_account_name );
   REQUIRE_MATCHING_OBJECT( proxy( "alice1111111" ), get_voter_info( "alice1111111" ) );

   //stake
   BOOST_REQUIRE_EQUAL( success(), stake( "alice1111111", core_from_string("100.0000"), core_from_string("50.0000") ) );
   //check that account is still a proxy
   REQUIRE_MATCHING_OBJECT( proxy( "alice1111111" )( "staked", 1500000 ), get_voter_info( "alice1111111" ) );

   //stake more
   BOOST_REQUIRE_EQUAL( success(), stake( "alice1111111", core_from_string("30.0000"), core_from_string("20.0000") ) );
   //check that account is still a proxy
   REQUIRE_MATCHING_OBJECT( proxy( "alice1111111" )("staked", 2000000 ), get_voter_info( "alice1111111" ) );

   //unstake more
   BOOST_REQUIRE_EQUAL( success(), unstake( "alice1111111", core_from_string("65.0000"), core_from_string("35.0000") ) );
   REQUIRE_MATCHING_OBJECT( proxy( "alice1111111" )("staked", 1000000 ), get_voter_info( "alice1111111" ) );

   //unstake the rest
   BOOST_REQUIRE_EQUAL( success(), unstake( "alice1111111", core_from_string("65.0000"), core_from_string("35.0000") ) );
   REQUIRE_MATCHING_OBJECT( proxy( "alice1111111" )( "staked", 0 ), get_voter_info( "alice1111111" ) );

} FC_LOG_AND_RETHROW()


BOOST_FIXTURE_TEST_CASE( proxy_actions_affect_producers, eosio_system_tester, * boost::unit_test::tolerance(1e+5) ) try {
   cross_15_percent_threshold();

   create_accounts_with_resources( {  N(defproducer1), N(defproducer2), N(defproducer3) } );
   BOOST_REQUIRE_EQUAL( success(), regproducer( "defproducer1", 1) );
   BOOST_REQUIRE_EQUAL( success(), regproducer( "defproducer2", 2) );
   BOOST_REQUIRE_EQUAL( success(), regproducer( "defproducer3", 3) );

   //register as a proxy
   BOOST_REQUIRE_EQUAL( success(), push_action( N(alice1111111), N(regproxy), mvo()
                                                ("proxy",  "alice1111111")
                                                ("isproxy", true)
                        )
   );

   //accumulate proxied votes
   issue( "bob111111111", core_from_string("1000.0000"),  config::system_account_name );
   BOOST_REQUIRE_EQUAL( success(), stake( "bob111111111", core_from_string("100.0002"), core_from_string("50.0001") ) );
   BOOST_REQUIRE_EQUAL( success(), vote(N(bob111111111), vector<account_name>(), N(alice1111111) ) );
   REQUIRE_MATCHING_OBJECT( proxy( "alice1111111" )( "proxied_vote_weight", stake2votes(core_from_string("150.0003")) ), get_voter_info( "alice1111111" ) );

   //vote for producers
   BOOST_REQUIRE_EQUAL( success(), vote(N(alice1111111), { N(defproducer1), N(defproducer2) } ) );
   BOOST_TEST_REQUIRE( stake2votes(core_from_string("150.0003")) == get_producer_info( "defproducer1" )["total_votes"].as_double() );
   BOOST_TEST_REQUIRE( stake2votes(core_from_string("150.0003")) == get_producer_info( "defproducer2" )["total_votes"].as_double() );
   BOOST_TEST_REQUIRE( 0 == get_producer_info( "defproducer3" )["total_votes"].as_double() );

   //vote for another producers
   BOOST_REQUIRE_EQUAL( success(), vote( N(alice1111111), { N(defproducer1), N(defproducer3) } ) );
   BOOST_TEST_REQUIRE( stake2votes(core_from_string("150.0003")) == get_producer_info( "defproducer1" )["total_votes"].as_double() );
   BOOST_REQUIRE_EQUAL( 0, get_producer_info( "defproducer2" )["total_votes"].as_double() );
   BOOST_TEST_REQUIRE( stake2votes(core_from_string("150.0003")) == get_producer_info( "defproducer3" )["total_votes"].as_double() );

   //unregister proxy
   BOOST_REQUIRE_EQUAL( success(), push_action( N(alice1111111), N(regproxy), mvo()
                                                ("proxy",  "alice1111111")
                                                ("isproxy", false)
                        )
   );
   //REQUIRE_MATCHING_OBJECT( voter( "alice1111111" )( "proxied_vote_weight", stake2votes(core_from_string("150.0003")) ), get_voter_info( "alice1111111" ) );
   BOOST_REQUIRE_EQUAL( 0, get_producer_info( "defproducer1" )["total_votes"].as_double() );
   BOOST_REQUIRE_EQUAL( 0, get_producer_info( "defproducer2" )["total_votes"].as_double() );
   BOOST_REQUIRE_EQUAL( 0, get_producer_info( "defproducer3" )["total_votes"].as_double() );

   //register proxy again
   BOOST_REQUIRE_EQUAL( success(), push_action( N(alice1111111), N(regproxy), mvo()
                                                ("proxy",  "alice1111111")
                                                ("isproxy", true)
                        )
   );
   BOOST_TEST_REQUIRE( stake2votes(core_from_string("150.0003")) == get_producer_info( "defproducer1" )["total_votes"].as_double() );
   BOOST_REQUIRE_EQUAL( 0, get_producer_info( "defproducer2" )["total_votes"].as_double() );
   BOOST_TEST_REQUIRE( stake2votes(core_from_string("150.0003")) == get_producer_info( "defproducer3" )["total_votes"].as_double() );

   //stake increase by proxy itself affects producers
   issue( "alice1111111", core_from_string("1000.0000"),  config::system_account_name );
   BOOST_REQUIRE_EQUAL( success(), stake( "alice1111111", core_from_string("30.0001"), core_from_string("20.0001") ) );
   BOOST_REQUIRE_EQUAL( stake2votes(core_from_string("200.0005")), get_producer_info( "defproducer1" )["total_votes"].as_double() );
   BOOST_REQUIRE_EQUAL( 0, get_producer_info( "defproducer2" )["total_votes"].as_double() );
   BOOST_REQUIRE_EQUAL( stake2votes(core_from_string("200.0005")), get_producer_info( "defproducer3" )["total_votes"].as_double() );

   //stake decrease by proxy itself affects producers
   BOOST_REQUIRE_EQUAL( success(), unstake( "alice1111111", core_from_string("10.0001"), core_from_string("10.0001") ) );
   BOOST_TEST_REQUIRE( stake2votes(core_from_string("180.0003")) == get_producer_info( "defproducer1" )["total_votes"].as_double() );
   BOOST_REQUIRE_EQUAL( 0, get_producer_info( "defproducer2" )["total_votes"].as_double() );
   BOOST_TEST_REQUIRE( stake2votes(core_from_string("180.0003")) == get_producer_info( "defproducer3" )["total_votes"].as_double() );

} FC_LOG_AND_RETHROW()

BOOST_FIXTURE_TEST_CASE(producer_pay, eosio_system_tester, * boost::unit_test::tolerance(1e-10)) try {

   const double continuous_rate = 4.879 / 100.;
   const double usecs_per_year  = 52 * 7 * 24 * 3600 * 1000000ll;
   const double secs_per_year   = 52 * 7 * 24 * 3600;


   const asset large_asset = core_from_string("80.0000");
   create_account_with_resources( N(defproducera), config::system_account_name, core_from_string("1.0000"), false, large_asset, large_asset );
   create_account_with_resources( N(defproducerb), config::system_account_name, core_from_string("1.0000"), false, large_asset, large_asset );
   create_account_with_resources( N(defproducerc), config::system_account_name, core_from_string("1.0000"), false, large_asset, large_asset );

   create_account_with_resources( N(producvotera), config::system_account_name, core_from_string("1.0000"), false, large_asset, large_asset );
   create_account_with_resources( N(producvoterb), config::system_account_name, core_from_string("1.0000"), false, large_asset, large_asset );

   BOOST_REQUIRE_EQUAL(success(), regproducer(N(defproducera)));
   produce_block(fc::hours(24));
   auto prod = get_producer_info( N(defproducera) );
   BOOST_REQUIRE_EQUAL("defproducera", prod["owner"].as_string());
   BOOST_REQUIRE_EQUAL(0, prod["total_votes"].as_double());

   transfer( config::system_account_name, "producvotera", core_from_string("400000000.0000"), config::system_account_name);
   BOOST_REQUIRE_EQUAL(success(), stake("producvotera", core_from_string("100000000.0000"), core_from_string("100000000.0000")));
   BOOST_REQUIRE_EQUAL(success(), vote( N(producvotera), { N(defproducera) }));

   // defproducera is the only active producer
   // produce enough blocks so new schedule kicks in and defproducera produces some blocks
   {
      produce_blocks(50);

      const auto     initial_global_state      = get_global_state();
      const uint64_t initial_claim_time        = initial_global_state["last_pervote_bucket_fill"].as_uint64();
      const int64_t  initial_pervote_bucket    = initial_global_state["pervote_bucket"].as<int64_t>();
      const int64_t  initial_perblock_bucket   = initial_global_state["perblock_bucket"].as<int64_t>();
      const int64_t  initial_savings           = get_balance(N(eosio.saving)).get_amount();
      const uint32_t initial_tot_unpaid_blocks = initial_global_state["total_unpaid_blocks"].as<uint32_t>();

      prod = get_producer_info("defproducera");
      const uint32_t unpaid_blocks = prod["unpaid_blocks"].as<uint32_t>();
      BOOST_REQUIRE(1 < unpaid_blocks);

      BOOST_REQUIRE_EQUAL(initial_tot_unpaid_blocks, unpaid_blocks);

      const asset initial_supply  = get_token_supply();
      const asset initial_balance = get_balance(N(defproducera));

      BOOST_REQUIRE_EQUAL(success(), push_action(N(defproducera), N(claimrewards), mvo()("owner", "defproducera")));

      const auto     global_state      = get_global_state();
      const uint64_t claim_time        = global_state["last_pervote_bucket_fill"].as_uint64();
      const int64_t  pervote_bucket    = global_state["pervote_bucket"].as<int64_t>();
      const int64_t  perblock_bucket   = global_state["perblock_bucket"].as<int64_t>();
      const int64_t  savings           = get_balance(N(eosio.saving)).get_amount();
      const uint32_t tot_unpaid_blocks = global_state["total_unpaid_blocks"].as<uint32_t>();

      prod = get_producer_info("defproducera");
      BOOST_REQUIRE_EQUAL(1, prod["unpaid_blocks"].as<uint32_t>());
      BOOST_REQUIRE_EQUAL(1, tot_unpaid_blocks);
      const asset supply  = get_token_supply();
      const asset balance = get_balance(N(defproducera));

      BOOST_REQUIRE_EQUAL(claim_time, prod["last_claim_time"].as<uint64_t>());

      auto usecs_between_fills = claim_time - initial_claim_time;
      int32_t secs_between_fills = usecs_between_fills/1000000;

      BOOST_REQUIRE_EQUAL(0, initial_savings);
      BOOST_REQUIRE_EQUAL(0, initial_perblock_bucket);
      BOOST_REQUIRE_EQUAL(0, initial_pervote_bucket);

      BOOST_REQUIRE_EQUAL(int64_t( ( initial_supply.get_amount() * double(secs_between_fills) * continuous_rate ) / secs_per_year ),
                          supply.get_amount() - initial_supply.get_amount());
      BOOST_REQUIRE_EQUAL(int64_t( ( initial_supply.get_amount() * double(secs_between_fills) * (4.   * continuous_rate/ 5.) / secs_per_year ) ),
                          savings - initial_savings);
      BOOST_REQUIRE_EQUAL(int64_t( ( initial_supply.get_amount() * double(secs_between_fills) * (0.25 * continuous_rate/ 5.) / secs_per_year ) ),
                          balance.get_amount() - initial_balance.get_amount());

      int64_t from_perblock_bucket = int64_t( initial_supply.get_amount() * double(secs_between_fills) * (0.25 * continuous_rate/ 5.) / secs_per_year ) ;
      int64_t from_pervote_bucket  = int64_t( initial_supply.get_amount() * double(secs_between_fills) * (0.75 * continuous_rate/ 5.) / secs_per_year ) ;


      if (from_pervote_bucket >= 100 * 10000) {
         BOOST_REQUIRE_EQUAL(from_perblock_bucket + from_pervote_bucket, balance.get_amount() - initial_balance.get_amount());
         BOOST_REQUIRE_EQUAL(0, pervote_bucket);
      } else {
         BOOST_REQUIRE_EQUAL(from_perblock_bucket, balance.get_amount() - initial_balance.get_amount());
         BOOST_REQUIRE_EQUAL(from_pervote_bucket, pervote_bucket);
      }
   }

   {
      BOOST_REQUIRE_EQUAL(wasm_assert_msg("already claimed rewards within past day"),
                          push_action(N(defproducera), N(claimrewards), mvo()("owner", "defproducera")));
   }

   // defproducera waits for 23 hours and 55 minutes, can't claim rewards yet
   {
      produce_block(fc::seconds(23 * 3600 + 55 * 60));
      BOOST_REQUIRE_EQUAL(wasm_assert_msg("already claimed rewards within past day"),
                          push_action(N(defproducera), N(claimrewards), mvo()("owner", "defproducera")));
   }

   // wait 5 more minutes, defproducera can now claim rewards again
   {
      produce_block(fc::seconds(5 * 60));

      const auto     initial_global_state      = get_global_state();
      const uint64_t initial_claim_time        = initial_global_state["last_pervote_bucket_fill"].as_uint64();
      const int64_t  initial_pervote_bucket    = initial_global_state["pervote_bucket"].as<int64_t>();
      const int64_t  initial_perblock_bucket   = initial_global_state["perblock_bucket"].as<int64_t>();
      const int64_t  initial_savings           = get_balance(N(eosio.saving)).get_amount();
      const uint32_t initial_tot_unpaid_blocks = initial_global_state["total_unpaid_blocks"].as<uint32_t>();
      const double   initial_tot_vote_weight   = initial_global_state["total_producer_vote_weight"].as<double>();

      prod = get_producer_info("defproducera");
      const uint32_t unpaid_blocks = prod["unpaid_blocks"].as<uint32_t>();
      BOOST_REQUIRE(1 < unpaid_blocks);
      BOOST_REQUIRE_EQUAL(initial_tot_unpaid_blocks, unpaid_blocks);
      BOOST_REQUIRE(0 < prod["total_votes"].as<double>());
      BOOST_TEST(initial_tot_vote_weight, prod["total_votes"].as<double>());
      BOOST_REQUIRE(0 < prod["last_claim_time"].as<uint64_t>());

      BOOST_REQUIRE_EQUAL(initial_tot_unpaid_blocks, unpaid_blocks);

      const asset initial_supply  = get_token_supply();
      const asset initial_balance = get_balance(N(defproducera));

      BOOST_REQUIRE_EQUAL(success(), push_action(N(defproducera), N(claimrewards), mvo()("owner", "defproducera")));

      const auto global_state          = get_global_state();
      const uint64_t claim_time        = global_state["last_pervote_bucket_fill"].as_uint64();
      const int64_t  pervote_bucket    = global_state["pervote_bucket"].as<int64_t>();
      const int64_t  perblock_bucket   = global_state["perblock_bucket"].as<int64_t>();
      const int64_t  savings           = get_balance(N(eosio.saving)).get_amount();
      const uint32_t tot_unpaid_blocks = global_state["total_unpaid_blocks"].as<uint32_t>();

      prod = get_producer_info("defproducera");
      BOOST_REQUIRE_EQUAL(1, prod["unpaid_blocks"].as<uint32_t>());
      BOOST_REQUIRE_EQUAL(1, tot_unpaid_blocks);
      const asset supply  = get_token_supply();
      const asset balance = get_balance(N(defproducera));

      BOOST_REQUIRE_EQUAL(claim_time, prod["last_claim_time"].as<uint64_t>());
      auto usecs_between_fills = claim_time - initial_claim_time;

      BOOST_REQUIRE_EQUAL(int64_t( ( double(initial_supply.get_amount()) * double(usecs_between_fills) * continuous_rate / usecs_per_year ) ),
                          supply.get_amount() - initial_supply.get_amount());
      BOOST_REQUIRE_EQUAL( (supply.get_amount() - initial_supply.get_amount()) - (supply.get_amount() - initial_supply.get_amount()) / 5,
                          savings - initial_savings);

      int64_t to_producer        = int64_t( (double(initial_supply.get_amount()) * double(usecs_between_fills) * continuous_rate) / usecs_per_year ) / 5;
      int64_t to_perblock_bucket = to_producer / 4;
      int64_t to_pervote_bucket  = to_producer - to_perblock_bucket;

      if (to_pervote_bucket + initial_pervote_bucket >= 100 * 10000) {
         BOOST_REQUIRE_EQUAL(to_perblock_bucket + to_pervote_bucket + initial_pervote_bucket, balance.get_amount() - initial_balance.get_amount());
         BOOST_REQUIRE_EQUAL(0, pervote_bucket);
      } else {
         BOOST_REQUIRE_EQUAL(to_perblock_bucket, balance.get_amount() - initial_balance.get_amount());
         BOOST_REQUIRE_EQUAL(to_pervote_bucket + initial_pervote_bucket, pervote_bucket);
      }
   }

   // defproducerb tries to claim rewards but he's not on the list
   {
      BOOST_REQUIRE_EQUAL(wasm_assert_msg("unable to find key"),
                          push_action(N(defproducerb), N(claimrewards), mvo()("owner", "defproducerb")));
   }

   // test stability over a year
   {
      regproducer(N(defproducerb));
      regproducer(N(defproducerc));
      produce_block(fc::hours(24));
      const asset   initial_supply  = get_token_supply();
      const int64_t initial_savings = get_balance(N(eosio.saving)).get_amount();
      for (uint32_t i = 0; i < 7 * 52; ++i) {
         produce_block(fc::seconds(8 * 3600));
         BOOST_REQUIRE_EQUAL(success(), push_action(N(defproducerc), N(claimrewards), mvo()("owner", "defproducerc")));
         produce_block(fc::seconds(8 * 3600));
         BOOST_REQUIRE_EQUAL(success(), push_action(N(defproducerb), N(claimrewards), mvo()("owner", "defproducerb")));
         produce_block(fc::seconds(8 * 3600));
         BOOST_REQUIRE_EQUAL(success(), push_action(N(defproducera), N(claimrewards), mvo()("owner", "defproducera")));
      }
      const asset   supply  = get_token_supply();
      const int64_t savings = get_balance(N(eosio.saving)).get_amount();
      // Amount issued per year is very close to the 5% inflation target. Small difference (500 tokens out of 50'000'000 issued)
      // is due to compounding every 8 hours in this test as opposed to theoretical continuous compounding
      BOOST_REQUIRE(500 * 10000 > int64_t(double(initial_supply.get_amount()) * double(0.05)) - (supply.get_amount() - initial_supply.get_amount()));
      BOOST_REQUIRE(500 * 10000 > int64_t(double(initial_supply.get_amount()) * double(0.04)) - (savings - initial_savings));
   }
} FC_LOG_AND_RETHROW()


BOOST_FIXTURE_TEST_CASE(multiple_producer_pay, eosio_system_tester, * boost::unit_test::tolerance(1e-10)) try {

   auto within_one = [](int64_t a, int64_t b) -> bool { return std::abs( a - b ) <= 1; };

   const int64_t secs_per_year  = 52 * 7 * 24 * 3600;
   const double  usecs_per_year = secs_per_year * 1000000;
   const double  cont_rate      = 4.879/100.;

   const asset net = core_from_string("80.0000");
   const asset cpu = core_from_string("80.0000");
   const std::vector<account_name> voters = { N(producvotera), N(producvoterb), N(producvoterc), N(producvoterd) };
   for (const auto& v: voters) {
      create_account_with_resources( v, config::system_account_name, core_from_string("1.0000"), false, net, cpu );
      transfer( config::system_account_name, v, core_from_string("100000000.0000"), config::system_account_name );
      BOOST_REQUIRE_EQUAL(success(), stake(v, core_from_string("30000000.0000"), core_from_string("30000000.0000")) );
   }

   // create accounts {defproducera, defproducerb, ..., defproducerz, abcproducera, ..., defproducern} and register as producers
   std::vector<account_name> producer_names;
   {
      producer_names.reserve('z' - 'a' + 1);
      {
         const std::string root("defproducer");
         for ( char c = 'a'; c <= 'z'; ++c ) {
            producer_names.emplace_back(root + std::string(1, c));
         }
      }
      {
         const std::string root("abcproducer");
         for ( char c = 'a'; c <= 'n'; ++c ) {
            producer_names.emplace_back(root + std::string(1, c));
         }
      }
      setup_producer_accounts(producer_names);
      for (const auto& p: producer_names) {
         BOOST_REQUIRE_EQUAL( success(), regproducer(p) );
         produce_blocks(1);
         ilog( "------ get pro----------" );
         wdump((p));
         BOOST_TEST(0 == get_producer_info(p)["total_votes"].as<double>());
      }
   }

   produce_block( fc::hours(24) );

   // producvotera votes for defproducera ... defproducerj
   // producvoterb votes for defproducera ... defproduceru
   // producvoterc votes for defproducera ... defproducerz
   // producvoterd votes for abcproducera ... abcproducern
   {
      BOOST_REQUIRE_EQUAL(success(), vote(N(producvotera), vector<account_name>(producer_names.begin(), producer_names.begin()+10)));
      BOOST_REQUIRE_EQUAL(success(), vote(N(producvoterb), vector<account_name>(producer_names.begin(), producer_names.begin()+21)));
      BOOST_REQUIRE_EQUAL(success(), vote(N(producvoterc), vector<account_name>(producer_names.begin(), producer_names.begin()+26)));
      BOOST_REQUIRE_EQUAL(success(), vote(N(producvoterd), vector<account_name>(producer_names.begin()+26, producer_names.end())));
   }

   {
      auto proda = get_producer_info( N(defproducera) );
      auto prodj = get_producer_info( N(defproducerj) );
      auto prodk = get_producer_info( N(defproducerk) );
      auto produ = get_producer_info( N(defproduceru) );
      auto prodv = get_producer_info( N(defproducerv) );
      auto prodz = get_producer_info( N(defproducerz) );

      BOOST_REQUIRE (0 == proda["unpaid_blocks"].as<uint32_t>() && 0 == prodz["unpaid_blocks"].as<uint32_t>());

      // check vote ratios
      BOOST_REQUIRE ( 0 < proda["total_votes"].as<double>() && 0 < prodz["total_votes"].as<double>() );
      BOOST_TEST( proda["total_votes"].as<double>() == prodj["total_votes"].as<double>() );
      BOOST_TEST( prodk["total_votes"].as<double>() == produ["total_votes"].as<double>() );
      BOOST_TEST( prodv["total_votes"].as<double>() == prodz["total_votes"].as<double>() );
      BOOST_TEST( 2 * proda["total_votes"].as<double>() == 3 * produ["total_votes"].as<double>() );
      BOOST_TEST( proda["total_votes"].as<double>() ==  3 * prodz["total_votes"].as<double>() );
   }

   // give a chance for everyone to produce blocks
   {
      produce_blocks(23 * 12 + 20);
      bool all_21_produced = true;
      for (uint32_t i = 0; i < 21; ++i) {
         if (0 == get_producer_info(producer_names[i])["unpaid_blocks"].as<uint32_t>()) {
            all_21_produced = false;
         }
      }
      bool rest_didnt_produce = true;
      for (uint32_t i = 21; i < producer_names.size(); ++i) {
         if (0 < get_producer_info(producer_names[i])["unpaid_blocks"].as<uint32_t>()) {
            rest_didnt_produce = false;
         }
      }
      BOOST_REQUIRE(all_21_produced && rest_didnt_produce);
   }

   std::vector<double> vote_shares(producer_names.size());
   {
      double total_votes = 0;
      for (uint32_t i = 0; i < producer_names.size(); ++i) {
         vote_shares[i] = get_producer_info(producer_names[i])["total_votes"].as<double>();
         total_votes += vote_shares[i];
      }
      BOOST_TEST(total_votes == get_global_state()["total_producer_vote_weight"].as<double>());
      std::for_each(vote_shares.begin(), vote_shares.end(), [total_votes](double& x) { x /= total_votes; });

      BOOST_TEST(double(1) == std::accumulate(vote_shares.begin(), vote_shares.end(), double(0)));
      BOOST_TEST(double(3./71.) == vote_shares.front());
      BOOST_TEST(double(1./71.) == vote_shares.back());
   }

   {
      const uint32_t prod_index = 2;
      const auto prod_name = producer_names[prod_index];

      const auto     initial_global_state      = get_global_state();
      const uint64_t initial_claim_time        = initial_global_state["last_pervote_bucket_fill"].as_uint64();
      const int64_t  initial_pervote_bucket    = initial_global_state["pervote_bucket"].as<int64_t>();
      const int64_t  initial_perblock_bucket   = initial_global_state["perblock_bucket"].as<int64_t>();
      const int64_t  initial_savings           = get_balance(N(eosio.saving)).get_amount();
      const uint32_t initial_tot_unpaid_blocks = initial_global_state["total_unpaid_blocks"].as<uint32_t>();
      const asset    initial_supply            = get_token_supply();
      const asset    initial_bpay_balance      = get_balance(N(eosio.bpay));
      const asset    initial_vpay_balance      = get_balance(N(eosio.vpay));
      const asset    initial_balance           = get_balance(prod_name);
      const uint32_t initial_unpaid_blocks     = get_producer_info(prod_name)["unpaid_blocks"].as<uint32_t>();

      BOOST_REQUIRE_EQUAL(success(), push_action(prod_name, N(claimrewards), mvo()("owner", prod_name)));

      const auto     global_state      = get_global_state();
      const uint64_t claim_time        = global_state["last_pervote_bucket_fill"].as_uint64();
      const int64_t  pervote_bucket    = global_state["pervote_bucket"].as<int64_t>();
      const int64_t  perblock_bucket   = global_state["perblock_bucket"].as<int64_t>();
      const int64_t  savings           = get_balance(N(eosio.saving)).get_amount();
      const uint32_t tot_unpaid_blocks = global_state["total_unpaid_blocks"].as<uint32_t>();
      const asset    supply            = get_token_supply();
      const asset    bpay_balance      = get_balance(N(eosio.bpay));
      const asset    vpay_balance      = get_balance(N(eosio.vpay));
      const asset    balance           = get_balance(prod_name);
      const uint32_t unpaid_blocks     = get_producer_info(prod_name)["unpaid_blocks"].as<uint32_t>();

      const uint64_t usecs_between_fills = claim_time - initial_claim_time;
      const int32_t secs_between_fills = static_cast<int32_t>(usecs_between_fills / 1000000);

      const double expected_supply_growth = initial_supply.get_amount() * double(usecs_between_fills) * cont_rate / usecs_per_year;
      BOOST_REQUIRE_EQUAL( int64_t(expected_supply_growth), supply.get_amount() - initial_supply.get_amount() );

      BOOST_REQUIRE_EQUAL( int64_t(expected_supply_growth) - int64_t(expected_supply_growth)/5, savings - initial_savings );

      const int64_t expected_perblock_bucket = int64_t( double(initial_supply.get_amount()) * double(usecs_between_fills) * (0.25 * cont_rate/ 5.) / usecs_per_year );
      const int64_t expected_pervote_bucket  = int64_t( double(initial_supply.get_amount()) * double(usecs_between_fills) * (0.75 * cont_rate/ 5.) / usecs_per_year );

      const int64_t from_perblock_bucket = initial_unpaid_blocks * expected_perblock_bucket / initial_tot_unpaid_blocks ;
      const int64_t from_pervote_bucket  = int64_t( vote_shares[prod_index] * expected_pervote_bucket);

      BOOST_REQUIRE( 1 >= abs(int32_t(initial_tot_unpaid_blocks - tot_unpaid_blocks) - int32_t(initial_unpaid_blocks - unpaid_blocks)) );

      if (from_pervote_bucket >= 100 * 10000) {
         BOOST_REQUIRE( within_one( from_perblock_bucket + from_pervote_bucket, balance.get_amount() - initial_balance.get_amount() ) );
         BOOST_REQUIRE( within_one( expected_pervote_bucket - from_pervote_bucket, pervote_bucket ) );
      } else {
         BOOST_REQUIRE( within_one( from_perblock_bucket, balance.get_amount() - initial_balance.get_amount() ) );
         BOOST_REQUIRE( within_one( expected_pervote_bucket, pervote_bucket ) );
         BOOST_REQUIRE( within_one( expected_pervote_bucket, vpay_balance.get_amount() ) );
         BOOST_REQUIRE( within_one( perblock_bucket, bpay_balance.get_amount() ) );
      }

      produce_blocks(5);

      BOOST_REQUIRE_EQUAL(wasm_assert_msg("already claimed rewards within past day"),
                          push_action(prod_name, N(claimrewards), mvo()("owner", prod_name)));
   }

   {
      const uint32_t prod_index = 23;
      const auto prod_name = producer_names[prod_index];
      BOOST_REQUIRE_EQUAL(success(),
                          push_action(prod_name, N(claimrewards), mvo()("owner", prod_name)));
      BOOST_REQUIRE_EQUAL(0, get_balance(prod_name).get_amount());
      BOOST_REQUIRE_EQUAL(wasm_assert_msg("already claimed rewards within past day"),
                          push_action(prod_name, N(claimrewards), mvo()("owner", prod_name)));
   }

   // Wait for 23 hours. By now, pervote_bucket has grown enough
   // that a producer's share is more than 100 tokens.
   produce_block(fc::seconds(23 * 3600));

   {
      const uint32_t prod_index = 15;
      const auto prod_name = producer_names[prod_index];

      const auto     initial_global_state      = get_global_state();
      const uint64_t initial_claim_time        = initial_global_state["last_pervote_bucket_fill"].as_uint64();
      const int64_t  initial_pervote_bucket    = initial_global_state["pervote_bucket"].as<int64_t>();
      const int64_t  initial_perblock_bucket   = initial_global_state["perblock_bucket"].as<int64_t>();
      const int64_t  initial_savings           = get_balance(N(eosio.saving)).get_amount();
      const uint32_t initial_tot_unpaid_blocks = initial_global_state["total_unpaid_blocks"].as<uint32_t>();
      const asset    initial_supply            = get_token_supply();
      const asset    initial_bpay_balance      = get_balance(N(eosio.bpay));
      const asset    initial_vpay_balance      = get_balance(N(eosio.vpay));
      const asset    initial_balance           = get_balance(prod_name);
      const uint32_t initial_unpaid_blocks     = get_producer_info(prod_name)["unpaid_blocks"].as<uint32_t>();

      BOOST_REQUIRE_EQUAL(success(), push_action(prod_name, N(claimrewards), mvo()("owner", prod_name)));

      const auto     global_state      = get_global_state();
      const uint64_t claim_time        = global_state["last_pervote_bucket_fill"].as_uint64();
      const int64_t  pervote_bucket    = global_state["pervote_bucket"].as<int64_t>();
      const int64_t  perblock_bucket   = global_state["perblock_bucket"].as<int64_t>();
      const int64_t  savings           = get_balance(N(eosio.saving)).get_amount();
      const uint32_t tot_unpaid_blocks = global_state["total_unpaid_blocks"].as<uint32_t>();
      const asset    supply            = get_token_supply();
      const asset    bpay_balance      = get_balance(N(eosio.bpay));
      const asset    vpay_balance      = get_balance(N(eosio.vpay));
      const asset    balance           = get_balance(prod_name);
      const uint32_t unpaid_blocks     = get_producer_info(prod_name)["unpaid_blocks"].as<uint32_t>();

      const uint64_t usecs_between_fills = claim_time - initial_claim_time;

      const double expected_supply_growth = initial_supply.get_amount() * double(usecs_between_fills) * cont_rate / usecs_per_year;
      BOOST_REQUIRE_EQUAL( int64_t(expected_supply_growth), supply.get_amount() - initial_supply.get_amount() );
      BOOST_REQUIRE_EQUAL( int64_t(expected_supply_growth) - int64_t(expected_supply_growth)/5, savings - initial_savings );

      const int64_t expected_perblock_bucket = int64_t( double(initial_supply.get_amount()) * double(usecs_between_fills) * (0.25 * cont_rate/ 5.) / usecs_per_year )
                                               + initial_perblock_bucket;
      const int64_t expected_pervote_bucket  = int64_t( double(initial_supply.get_amount()) * double(usecs_between_fills) * (0.75 * cont_rate/ 5.) / usecs_per_year )
                                               + initial_pervote_bucket;
      const int64_t from_perblock_bucket = initial_unpaid_blocks * expected_perblock_bucket / initial_tot_unpaid_blocks ;
      const int64_t from_pervote_bucket  = int64_t( vote_shares[prod_index] * expected_pervote_bucket);

      BOOST_REQUIRE( 1 >= abs(int32_t(initial_tot_unpaid_blocks - tot_unpaid_blocks) - int32_t(initial_unpaid_blocks - unpaid_blocks)) );
      if (from_pervote_bucket >= 100 * 10000) {
         BOOST_REQUIRE( within_one( from_perblock_bucket + from_pervote_bucket, balance.get_amount() - initial_balance.get_amount() ) );
         BOOST_REQUIRE( within_one( expected_pervote_bucket - from_pervote_bucket, pervote_bucket ) );
         BOOST_REQUIRE( within_one( expected_pervote_bucket - from_pervote_bucket, vpay_balance.get_amount() ) );
         BOOST_REQUIRE( within_one( expected_perblock_bucket - from_perblock_bucket, perblock_bucket ) );
         BOOST_REQUIRE( within_one( expected_perblock_bucket - from_perblock_bucket, bpay_balance.get_amount() ) );
      } else {
         BOOST_REQUIRE( within_one( from_perblock_bucket, balance.get_amount() - initial_balance.get_amount() ) );
         BOOST_REQUIRE( within_one( expected_pervote_bucket, pervote_bucket ) );
      }

      produce_blocks(5);

      BOOST_REQUIRE_EQUAL(wasm_assert_msg("already claimed rewards within past day"),
                          push_action(prod_name, N(claimrewards), mvo()("owner", prod_name)));
   }

   {
      const uint32_t prod_index = 24;
      const auto prod_name = producer_names[prod_index];
      BOOST_REQUIRE_EQUAL(success(),
                          push_action(prod_name, N(claimrewards), mvo()("owner", prod_name)));
      BOOST_REQUIRE(100 * 10000 <= get_balance(prod_name).get_amount());
      BOOST_REQUIRE_EQUAL(wasm_assert_msg("already claimed rewards within past day"),
                          push_action(prod_name, N(claimrewards), mvo()("owner", prod_name)));
   }

   {
      const uint32_t rmv_index = 5;
      account_name prod_name = producer_names[rmv_index];

      auto info = get_producer_info(prod_name);
      BOOST_REQUIRE( info["is_active"].as<bool>() );
      BOOST_REQUIRE( fc::crypto::public_key() != fc::crypto::public_key(info["producer_key"].as_string()) );

      BOOST_REQUIRE_EQUAL( error("missing authority of eosio"),
                           push_action(prod_name, N(rmvproducer), mvo()("producer", prod_name)));
      BOOST_REQUIRE_EQUAL( error("missing authority of eosio"),
                           push_action(producer_names[rmv_index + 2], N(rmvproducer), mvo()("producer", prod_name) ) );
      BOOST_REQUIRE_EQUAL( success(),
                           push_action(config::system_account_name, N(rmvproducer), mvo()("producer", prod_name) ) );
      {
         bool rest_didnt_produce = true;
         for (uint32_t i = 21; i < producer_names.size(); ++i) {
            if (0 < get_producer_info(producer_names[i])["unpaid_blocks"].as<uint32_t>()) {
               rest_didnt_produce = false;
            }
         }
         BOOST_REQUIRE(rest_didnt_produce);
      }

      produce_blocks(3 * 21 * 12);
      info = get_producer_info(prod_name);
      const uint32_t init_unpaid_blocks = info["unpaid_blocks"].as<uint32_t>();
      BOOST_REQUIRE( !info["is_active"].as<bool>() );
      BOOST_REQUIRE( fc::crypto::public_key() == fc::crypto::public_key(info["producer_key"].as_string()) );
      BOOST_REQUIRE_EQUAL( wasm_assert_msg("producer does not have an active key"),
                           push_action(prod_name, N(claimrewards), mvo()("owner", prod_name) ) );
      produce_blocks(3 * 21 * 12);
      BOOST_REQUIRE_EQUAL( init_unpaid_blocks, get_producer_info(prod_name)["unpaid_blocks"].as<uint32_t>() );
      {
         bool prod_was_replaced = false;
         for (uint32_t i = 21; i < producer_names.size(); ++i) {
            if (0 < get_producer_info(producer_names[i])["unpaid_blocks"].as<uint32_t>()) {
               prod_was_replaced = true;
            }
         }
         BOOST_REQUIRE(prod_was_replaced);
      }
   }

   {
      BOOST_REQUIRE_EQUAL( wasm_assert_msg("producer not found"),
                           push_action( config::system_account_name, N(rmvproducer), mvo()("producer", "nonexistingp") ) );
   }

   produce_block(fc::hours(24));
   
   // switch to new producer pay metric
   {
      BOOST_REQUIRE_EQUAL( 0, get_global_state2()["revision"].as<uint8_t>() );
      BOOST_REQUIRE_EQUAL( error("missing authority of eosio"),
                           push_action(producer_names[1], N(updtrevision), mvo()("revision", 1) ) );
      BOOST_REQUIRE_EQUAL( success(),
                           push_action(config::system_account_name, N(updtrevision), mvo()("revision", 1) ) );
      BOOST_REQUIRE_EQUAL( 1, get_global_state2()["revision"].as<uint8_t>() );
      
      const uint32_t prod_index = 2;
      const auto prod_name = producer_names[prod_index];
      
      const auto     initial_prod_info         = get_producer_info(prod_name);
      const auto     initial_prod_info2        = get_producer_info2(prod_name);
      const auto     initial_global_state      = get_global_state();
      const double   initial_tot_votepay_share = get_global_state2()["total_producer_votepay_share"].as_double();
      const double   initial_tot_vpay_rate     = get_global_state3()["total_vpay_share_change_rate"].as_double();
      const uint64_t initial_vpay_state_update = get_global_state3()["last_vpay_state_update"].as_uint64();
      const uint64_t initial_bucket_fill_time  = initial_global_state["last_pervote_bucket_fill"].as_uint64();
      const int64_t  initial_pervote_bucket    = initial_global_state["pervote_bucket"].as<int64_t>();
      const int64_t  initial_perblock_bucket   = initial_global_state["perblock_bucket"].as<int64_t>();
      const uint32_t initial_tot_unpaid_blocks = initial_global_state["total_unpaid_blocks"].as<uint32_t>();
      const asset    initial_supply            = get_token_supply();
      const asset    initial_balance           = get_balance(prod_name);
      const uint32_t initial_unpaid_blocks     = initial_prod_info["unpaid_blocks"].as<uint32_t>();
      const uint64_t initial_claim_time        = initial_prod_info["last_claim_time"].as_uint64();
      const uint64_t initial_prod_update_time  = initial_prod_info2["last_votepay_share_update"].as_uint64();

      BOOST_TEST_REQUIRE( 0 == get_producer_info2(prod_name)["votepay_share"].as_double() );
      BOOST_REQUIRE_EQUAL( success(), push_action(prod_name, N(claimrewards), mvo()("owner", prod_name) ) );
      
      const auto     prod_info         = get_producer_info(prod_name);
      const auto     prod_info2        = get_producer_info2(prod_name);
      const auto     global_state      = get_global_state();
      const uint64_t vpay_state_update = get_global_state3()["last_vpay_state_update"].as_uint64();
      const uint64_t bucket_fill_time  = global_state["last_pervote_bucket_fill"].as_uint64();
      const int64_t  pervote_bucket    = global_state["pervote_bucket"].as<int64_t>();
      const int64_t  perblock_bucket   = global_state["perblock_bucket"].as<int64_t>();
      const uint32_t tot_unpaid_blocks = global_state["total_unpaid_blocks"].as<uint32_t>();
      const asset    supply            = get_token_supply();
      const asset    balance           = get_balance(prod_name);
      const uint32_t unpaid_blocks     = prod_info["unpaid_blocks"].as<uint32_t>();
      const uint64_t claim_time        = prod_info["last_claim_time"].as_uint64();
      const uint64_t prod_update_time  = prod_info2["last_votepay_share_update"].as_uint64();
      
      const uint64_t usecs_between_fills         = bucket_fill_time - initial_bucket_fill_time;
      const double   secs_between_global_updates = (vpay_state_update - initial_vpay_state_update) / 1E6;
      const double   secs_between_prod_updates   = (prod_update_time - initial_prod_update_time) / 1E6;
      const double   votepay_share               = initial_prod_info2["votepay_share"].as_double() + secs_between_prod_updates * prod_info["total_votes"].as_double();
      const double   tot_votepay_share           = initial_tot_votepay_share + initial_tot_vpay_rate * secs_between_global_updates;
      
      const int64_t expected_perblock_bucket = int64_t( double(initial_supply.get_amount()) * double(usecs_between_fills) * (0.25 * cont_rate/ 5.) / usecs_per_year )
         + initial_perblock_bucket;
      const int64_t expected_pervote_bucket  = int64_t( double(initial_supply.get_amount()) * double(usecs_between_fills) * (0.75 * cont_rate/ 5.) / usecs_per_year )
         + initial_pervote_bucket;
      const int64_t from_perblock_bucket = initial_unpaid_blocks * expected_perblock_bucket / initial_tot_unpaid_blocks;
      const int64_t from_pervote_bucket  = int64_t( ( votepay_share * expected_pervote_bucket ) / tot_votepay_share );
      
      const double expected_supply_growth = initial_supply.get_amount() * double(usecs_between_fills) * cont_rate / usecs_per_year;
      BOOST_REQUIRE_EQUAL( int64_t(expected_supply_growth), supply.get_amount() - initial_supply.get_amount() );
      BOOST_REQUIRE_EQUAL( claim_time, vpay_state_update );
      BOOST_REQUIRE( 100 * 10000 < from_pervote_bucket );
      BOOST_CHECK_EQUAL( expected_pervote_bucket - from_pervote_bucket, pervote_bucket );
      BOOST_CHECK_EQUAL( from_perblock_bucket + from_pervote_bucket, balance.get_amount() - initial_balance.get_amount() );
      BOOST_TEST_REQUIRE( 0 == get_producer_info2(prod_name)["votepay_share"].as_double() );
      
      produce_block(fc::hours(2));
      
      BOOST_REQUIRE_EQUAL( wasm_assert_msg("already claimed rewards within past day"),
                           push_action(prod_name, N(claimrewards), mvo()("owner", prod_name) ) );
   }

} FC_LOG_AND_RETHROW()


BOOST_FIXTURE_TEST_CASE(multiple_producer_votepay_share, eosio_system_tester, * boost::unit_test::tolerance(1e-10)) try {

   const asset net = core_from_string("80.0000");
   const asset cpu = core_from_string("80.0000");
   const std::vector<account_name> voters = { N(producvotera), N(producvoterb), N(producvoterc), N(producvoterd) };
   for (const auto& v: voters) {
      create_account_with_resources( v, config::system_account_name, core_from_string("1.0000"), false, net, cpu );
      transfer( config::system_account_name, v, core_from_string("100000000.0000"), config::system_account_name );
      BOOST_REQUIRE_EQUAL(success(), stake(v, core_from_string("30000000.0000"), core_from_string("30000000.0000")) );
   }
   
   // create accounts {defproducera, defproducerb, ..., defproducerz, abcproducera, ..., defproducern} and register as producers
   std::vector<account_name> producer_names;
   {
      producer_names.reserve('z' - 'a' + 1);
      {
         const std::string root("defproducer");
         for ( char c = 'a'; c <= 'z'; ++c ) {
            producer_names.emplace_back(root + std::string(1, c));
         }
      }
      {
         const std::string root("abcproducer");
         for ( char c = 'a'; c <= 'n'; ++c ) {
            producer_names.emplace_back(root + std::string(1, c));
         }
      }
      setup_producer_accounts(producer_names);
      for (const auto& p: producer_names) {
         BOOST_REQUIRE_EQUAL( success(), regproducer(p) );
         produce_blocks(1);
         ilog( "------ get pro----------" );
         wdump((p));
         BOOST_TEST_REQUIRE(0 == get_producer_info(p)["total_votes"].as_double());
         BOOST_TEST_REQUIRE(0 == get_producer_info2(p)["votepay_share"].as_double());
         BOOST_REQUIRE(0 < get_producer_info2(p)["last_votepay_share_update"].as_uint64());
      }
   }

   produce_block( fc::hours(24) );
   
   // producvotera votes for defproducera ... defproducerj
   // producvoterb votes for defproducera ... defproduceru
   // producvoterc votes for defproducera ... defproducerz
   // producvoterd votes for abcproducera ... abcproducern
   {
      BOOST_TEST_REQUIRE( 0 == get_global_state3()["total_vpay_share_change_rate"].as_double() );
      BOOST_REQUIRE_EQUAL( success(), vote(N(producvotera), vector<account_name>(producer_names.begin(), producer_names.begin()+10)) );
      produce_block( fc::hours(10) );
      BOOST_TEST_REQUIRE( 0 == get_global_state2()["total_producer_votepay_share"].as_double() );
      const auto& init_info  = get_producer_info(producer_names[0]);
      const auto& init_info2 = get_producer_info2(producer_names[0]);
      uint64_t init_update = init_info2["last_votepay_share_update"].as_uint64();
      double   init_votes  = init_info["total_votes"].as_double();
      BOOST_REQUIRE_EQUAL( success(), vote(N(producvoterb), vector<account_name>(producer_names.begin(), producer_names.begin()+21)) );
      const auto& info  = get_producer_info(producer_names[0]);
      const auto& info2 = get_producer_info2(producer_names[0]);
      BOOST_TEST_REQUIRE( ((info2["last_votepay_share_update"].as_uint64() - init_update)/double(1E6)) * init_votes == info2["votepay_share"].as_double() );
      BOOST_TEST_REQUIRE( info2["votepay_share"].as_double() * 10 == get_global_state2()["total_producer_votepay_share"].as_double() );

      BOOST_TEST_REQUIRE( 0 == get_producer_info2(producer_names[11])["votepay_share"].as_double() );
      produce_block( fc::hours(13) );
      BOOST_REQUIRE_EQUAL( success(), vote(N(producvoterc), vector<account_name>(producer_names.begin(), producer_names.begin()+26)) );
      BOOST_REQUIRE( 0 < get_producer_info2(producer_names[11])["votepay_share"].as_double() );
      produce_block( fc::hours(1) );
      BOOST_REQUIRE_EQUAL( success(), vote(N(producvoterd), vector<account_name>(producer_names.begin()+26, producer_names.end())) );
      BOOST_TEST_REQUIRE( 0 == get_producer_info2(producer_names[26])["votepay_share"].as_double() );
   }
   
   {
      auto proda = get_producer_info( N(defproducera) );
      auto prodj = get_producer_info( N(defproducerj) );
      auto prodk = get_producer_info( N(defproducerk) );
      auto produ = get_producer_info( N(defproduceru) );
      auto prodv = get_producer_info( N(defproducerv) );
      auto prodz = get_producer_info( N(defproducerz) );
      
      BOOST_REQUIRE (0 == proda["unpaid_blocks"].as<uint32_t>() && 0 == prodz["unpaid_blocks"].as<uint32_t>());
      
      // check vote ratios
      BOOST_REQUIRE ( 0 < proda["total_votes"].as_double() && 0 < prodz["total_votes"].as_double() );
      BOOST_TEST_REQUIRE( proda["total_votes"].as_double() == prodj["total_votes"].as_double() );
      BOOST_TEST_REQUIRE( prodk["total_votes"].as_double() == produ["total_votes"].as_double() );
      BOOST_TEST_REQUIRE( prodv["total_votes"].as_double() == prodz["total_votes"].as_double() );
      BOOST_TEST_REQUIRE( 2 * proda["total_votes"].as_double() == 3 * produ["total_votes"].as_double() );
      BOOST_TEST_REQUIRE( proda["total_votes"].as_double() ==  3 * prodz["total_votes"].as_double() );
   }

   std::vector<double> vote_shares(producer_names.size());
   {
      double total_votes = 0;
      for (uint32_t i = 0; i < producer_names.size(); ++i) {
         vote_shares[i] = get_producer_info(producer_names[i])["total_votes"].as_double();
         total_votes += vote_shares[i];
      }
      BOOST_TEST_REQUIRE( total_votes == get_global_state()["total_producer_vote_weight"].as_double() );
      BOOST_TEST_REQUIRE( total_votes == get_global_state3()["total_vpay_share_change_rate"].as_double() );
      BOOST_REQUIRE_EQUAL( get_producer_info2(producer_names.back())["last_votepay_share_update"].as_uint64(),
                           get_global_state3()["last_vpay_state_update"].as_uint64() );

      std::for_each( vote_shares.begin(), vote_shares.end(), [total_votes](double& x) { x /= total_votes; } );
      BOOST_TEST_REQUIRE( double(1) == std::accumulate(vote_shares.begin(), vote_shares.end(), double(0)) );
      BOOST_TEST_REQUIRE( double(3./71.) == vote_shares.front() );
      BOOST_TEST_REQUIRE( double(1./71.) == vote_shares.back() );
   }

   std::vector<double> votepay_shares(producer_names.size());
   {
      const auto& gs3 = get_global_state3();
      double total_votepay_shares          = 0;
      double expected_total_votepay_shares = 0;
      for (uint32_t i = 0; i < producer_names.size() ; ++i) {
         const auto& info  = get_producer_info(producer_names[i]);
         const auto& info2 = get_producer_info2(producer_names[i]);
         votepay_shares[i] = info2["votepay_share"].as_double();
         total_votepay_shares          += votepay_shares[i];
         expected_total_votepay_shares += votepay_shares[i];
         expected_total_votepay_shares += info["total_votes"].as_double() * double( ( gs3["last_vpay_state_update"].as_uint64() - 
                                                                                      info2["last_votepay_share_update"].as_uint64() ) / 1E6 );
      }
      BOOST_TEST( expected_total_votepay_shares > total_votepay_shares );
      BOOST_TEST_REQUIRE( expected_total_votepay_shares == get_global_state2()["total_producer_votepay_share"].as_double() );
   }

   {
      const uint32_t prod_index = 15;
      const account_name prod_name = producer_names[prod_index];
      const auto& init_info        = get_producer_info(prod_name);
      const auto& init_info2       = get_producer_info2(prod_name);
      BOOST_REQUIRE( 0 < init_info2["votepay_share"].as_double() );
      BOOST_REQUIRE( 0 < init_info2["last_votepay_share_update"].as_uint64() );
      
      BOOST_REQUIRE_EQUAL( success(), push_action(prod_name, N(claimrewards), mvo()("owner", prod_name)) );
      
      BOOST_TEST_REQUIRE( 0 == get_producer_info2(prod_name)["votepay_share"].as_double() );
      BOOST_REQUIRE_EQUAL( get_producer_info(prod_name)["last_claim_time"].as_uint64(),
                           get_producer_info2(prod_name)["last_votepay_share_update"].as_uint64() );
      BOOST_REQUIRE_EQUAL( get_producer_info(prod_name)["last_claim_time"].as_uint64(),
                           get_global_state3()["last_vpay_state_update"].as_uint64() );
      const auto& gs3 = get_global_state3();
      double expected_total_votepay_shares = 0;
      for (uint32_t i = 0; i < producer_names.size(); ++i) {
         const auto& info  = get_producer_info(producer_names[i]);
         const auto& info2 = get_producer_info2(producer_names[i]);
         expected_total_votepay_shares += info2["votepay_share"].as_double();
         expected_total_votepay_shares += info["total_votes"].as_double() * double( ( gs3["last_vpay_state_update"].as_uint64() -
                                                                                      info2["last_votepay_share_update"].as_uint64() ) / 1E6 );
      }
      BOOST_TEST_REQUIRE( expected_total_votepay_shares == get_global_state2()["total_producer_votepay_share"].as_double() );
   }

} FC_LOG_AND_RETHROW()

BOOST_FIXTURE_TEST_CASE(votepay_share_invariant, eosio_system_tester, * boost::unit_test::tolerance(1e-10)) try {

   cross_15_percent_threshold();
   
   const asset net = core_from_string("80.0000");
   const asset cpu = core_from_string("80.0000");
   const std::vector<account_name> accounts = { N(aliceaccount), N(bobbyaccount), N(carolaccount), N(emilyaccount) };
   for (const auto& a: accounts) {
      create_account_with_resources( a, config::system_account_name, core_from_string("1.0000"), false, net, cpu );
      transfer( config::system_account_name, a, core_from_string("1000.0000"), config::system_account_name );
   }
   const auto vota  = accounts[0];
   const auto votb  = accounts[1];
   const auto proda = accounts[2];
   const auto prodb = accounts[3];

   BOOST_REQUIRE_EQUAL( success(), stake( vota, core_from_string("100.0000"), core_from_string("100.0000") ) );
   BOOST_REQUIRE_EQUAL( success(), stake( votb, core_from_string("100.0000"), core_from_string("100.0000") ) );

   BOOST_REQUIRE_EQUAL( success(), regproducer( proda ) );
   BOOST_REQUIRE_EQUAL( success(), regproducer( prodb ) );

   BOOST_REQUIRE_EQUAL( success(), vote( vota, { proda } ) );
   BOOST_REQUIRE_EQUAL( success(), vote( votb, { prodb } ) );

   produce_block( fc::hours(25) );
   
   BOOST_REQUIRE_EQUAL( success(), vote( vota, { proda } ) );
   BOOST_REQUIRE_EQUAL( success(), vote( votb, { prodb } ) );

   produce_block( fc::hours(1) );

   BOOST_REQUIRE_EQUAL( success(), push_action(proda, N(claimrewards), mvo()("owner", proda)) );
   BOOST_TEST_REQUIRE( 0 == get_producer_info2(proda)["votepay_share"].as_double() );

   produce_block( fc::hours(24) );

   BOOST_REQUIRE_EQUAL( success(), vote( vota, { proda } ) );
   
   produce_block( fc::hours(24) );
   
   BOOST_REQUIRE_EQUAL( success(), push_action(prodb, N(claimrewards), mvo()("owner", prodb)) );
   BOOST_TEST_REQUIRE( 0 == get_producer_info2(prodb)["votepay_share"].as_double() );

   produce_block( fc::hours(10) );
   
   BOOST_REQUIRE_EQUAL( success(), vote( votb, { prodb } ) );
   
   produce_block( fc::hours(16) );

   BOOST_REQUIRE_EQUAL( success(), vote( votb, { prodb } ) );
   BOOST_REQUIRE_EQUAL( success(), vote( vota, { proda } ) );
   BOOST_TEST_REQUIRE( get_global_state2()["total_producer_votepay_share"].as_double() == 
                       get_producer_info2(prodb)["votepay_share"].as_double() );

} FC_LOG_AND_RETHROW()

BOOST_FIXTURE_TEST_CASE(votepay_share_proxy, eosio_system_tester, * boost::unit_test::tolerance(1e-5)) try {
   
   cross_15_percent_threshold();
   
   const asset net = core_from_string("80.0000");
   const asset cpu = core_from_string("80.0000");
   const std::vector<account_name> accounts = { N(aliceaccount), N(bobbyaccount), N(carolaccount), N(emilyaccount) };
   for (const auto& a: accounts) {
      create_account_with_resources( a, config::system_account_name, core_from_string("1.0000"), false, net, cpu );
      transfer( config::system_account_name, a, core_from_string("1000.0000"), config::system_account_name );
   }
   const auto alice = accounts[0];
   const auto bob   = accounts[1];
   const auto carol = accounts[2];
   const auto emily = accounts[3];
   
   // alice becomes a proxy
   BOOST_REQUIRE_EQUAL( success(), push_action( alice, N(regproxy), mvo()("proxy", alice)("isproxy", true) ) );
   REQUIRE_MATCHING_OBJECT( proxy( alice ), get_voter_info( alice ) );

   // carol and emily become producers
   BOOST_REQUIRE_EQUAL( success(), regproducer( carol, 1) );
   BOOST_REQUIRE_EQUAL( success(), regproducer( emily, 1) );

   // bob chooses alice as proxy 
   BOOST_REQUIRE_EQUAL( success(), stake( bob, core_from_string("100.0002"), core_from_string("50.0001") ) );
   BOOST_REQUIRE_EQUAL( success(), stake( alice, core_from_string("150.0000"), core_from_string("150.0000") ) );
   BOOST_REQUIRE_EQUAL( success(), vote( bob, { }, alice ) );
   BOOST_TEST_REQUIRE( stake2votes(core_from_string("150.0003")) == get_voter_info(alice)["proxied_vote_weight"].as_double() );

   // alice (proxy) votes for carol
   BOOST_REQUIRE_EQUAL( success(), vote( alice, { carol } ) );
   double total_votes = get_producer_info(carol)["total_votes"].as_double();
   BOOST_TEST_REQUIRE( stake2votes(core_from_string("450.0003")) == total_votes );
   BOOST_TEST_REQUIRE( 0 == get_producer_info2(carol)["votepay_share"].as_double() );
   uint64_t last_update_time = get_producer_info2(carol)["last_votepay_share_update"].as_uint64();
   
   produce_block( fc::hours(15) );

   // alice (proxy) votes again for carol
   BOOST_REQUIRE_EQUAL( success(), vote( alice, { carol } ) );
   auto cur_info2 = get_producer_info2(carol);
   double expected_votepay_share = double( (cur_info2["last_votepay_share_update"].as_uint64() - last_update_time) / 1E6 ) * total_votes;
   BOOST_TEST_REQUIRE( stake2votes(core_from_string("450.0003")) == get_producer_info(carol)["total_votes"].as_double() );
   BOOST_TEST_REQUIRE( expected_votepay_share == cur_info2["votepay_share"].as_double() );
   BOOST_TEST_REQUIRE( expected_votepay_share == get_global_state2()["total_producer_votepay_share"].as_double() );
   last_update_time = cur_info2["last_votepay_share_update"].as_uint64();
   total_votes      = get_producer_info(carol)["total_votes"].as_double();

   produce_block( fc::hours(40) );

   // bob unstakes
   BOOST_REQUIRE_EQUAL( success(), unstake( bob, core_from_string("10.0002"), core_from_string("10.0001") ) );
   BOOST_TEST_REQUIRE( stake2votes(core_from_string("430.0000")), get_producer_info(carol)["total_votes"].as_double() );

   cur_info2 = get_producer_info2(carol);
   expected_votepay_share += double( (cur_info2["last_votepay_share_update"].as_uint64() - last_update_time) / 1E6 ) * total_votes;
   BOOST_TEST_REQUIRE( expected_votepay_share == cur_info2["votepay_share"].as_double() );
   BOOST_TEST_REQUIRE( expected_votepay_share == get_global_state2()["total_producer_votepay_share"].as_double() );
   last_update_time = cur_info2["last_votepay_share_update"].as_uint64();
   total_votes      = get_producer_info(carol)["total_votes"].as_double();

   // carol claims rewards
   BOOST_REQUIRE_EQUAL( success(), push_action(carol, N(claimrewards), mvo()("owner", carol)) );

   produce_block( fc::hours(20) );
   
   // bob votes for carol
   BOOST_REQUIRE_EQUAL( success(), vote( bob, { carol } ) );
   BOOST_TEST_REQUIRE( stake2votes(core_from_string("430.0000")), get_producer_info(carol)["total_votes"].as_double() );
   cur_info2 = get_producer_info2(carol);
   expected_votepay_share = double( (cur_info2["last_votepay_share_update"].as_uint64() - last_update_time) / 1E6 ) * total_votes;
   BOOST_TEST_REQUIRE( expected_votepay_share == cur_info2["votepay_share"].as_double() );
   BOOST_TEST_REQUIRE( expected_votepay_share == get_global_state2()["total_producer_votepay_share"].as_double() );

   produce_block( fc::hours(53) );

   // bob votes for carol again
   // carol hasn't claimed rewards in over 3 days
   total_votes = get_producer_info(carol)["total_votes"].as_double();
   BOOST_REQUIRE_EQUAL( success(), vote( bob, { carol } ) );
   BOOST_REQUIRE_EQUAL( get_producer_info2(carol)["last_votepay_share_update"].as_uint64(),
                        get_global_state3()["last_vpay_state_update"].as_uint64() );
   BOOST_TEST_REQUIRE( 0 == get_producer_info2(carol)["votepay_share"].as_double() );
   BOOST_TEST_REQUIRE( 0 == get_global_state2()["total_producer_votepay_share"].as_double() );
   BOOST_TEST_REQUIRE( 0 == get_global_state3()["total_vpay_share_change_rate"].as_double() );

   produce_block( fc::hours(20) );

   // bob votes for carol again
   // carol still hasn't claimed rewards
   BOOST_REQUIRE_EQUAL( success(), vote( bob, { carol } ) );
   BOOST_REQUIRE_EQUAL(get_producer_info2(carol)["last_votepay_share_update"].as_uint64(),
                       get_global_state3()["last_vpay_state_update"].as_uint64() );
   BOOST_TEST_REQUIRE( 0 == get_producer_info2(carol)["votepay_share"].as_double() );
   BOOST_TEST_REQUIRE( 0 == get_global_state2()["total_producer_votepay_share"].as_double() );
   BOOST_TEST_REQUIRE( 0 == get_global_state3()["total_vpay_share_change_rate"].as_double() );

   produce_block( fc::hours(24) );

   // carol finally claims rewards
   BOOST_REQUIRE_EQUAL( success(), push_action( carol, N(claimrewards), mvo()("owner", carol) ) );
   BOOST_TEST_REQUIRE( 0           == get_producer_info2(carol)["votepay_share"].as_double() );
   BOOST_TEST_REQUIRE( 0           == get_global_state2()["total_producer_votepay_share"].as_double() );
   BOOST_TEST_REQUIRE( total_votes == get_global_state3()["total_vpay_share_change_rate"].as_double() );

   produce_block( fc::hours(5) );
   
   // alice votes for carol and emily
   // emily hasn't claimed rewards in over 3 days
   last_update_time = get_producer_info2(carol)["last_votepay_share_update"].as_uint64();
   BOOST_REQUIRE_EQUAL( success(), vote( alice, { carol, emily } ) );
   cur_info2 = get_producer_info2(carol);
   auto cur_info2_emily = get_producer_info2(emily);
   
   expected_votepay_share = double( (cur_info2["last_votepay_share_update"].as_uint64() - last_update_time) / 1E6 ) * total_votes;
   BOOST_TEST_REQUIRE( expected_votepay_share == cur_info2["votepay_share"].as_double() );
   BOOST_TEST_REQUIRE( 0                      == cur_info2_emily["votepay_share"].as_double() );
   BOOST_TEST_REQUIRE( expected_votepay_share == get_global_state2()["total_producer_votepay_share"].as_double() );
   BOOST_TEST_REQUIRE( get_producer_info(carol)["total_votes"].as_double() ==
                       get_global_state3()["total_vpay_share_change_rate"].as_double() );
   BOOST_REQUIRE_EQUAL( cur_info2["last_votepay_share_update"].as_uint64(),
                        get_global_state3()["last_vpay_state_update"].as_uint64() );
   BOOST_REQUIRE_EQUAL( cur_info2_emily["last_votepay_share_update"].as_uint64(),
                        get_global_state3()["last_vpay_state_update"].as_uint64() );

   produce_block( fc::hours(10) );

   // bob chooses alice as proxy
   // emily still hasn't claimed rewards
   last_update_time = get_producer_info2(carol)["last_votepay_share_update"].as_uint64();
   BOOST_REQUIRE_EQUAL( success(), vote( bob, { }, alice ) );
   cur_info2 = get_producer_info2(carol);
   cur_info2_emily = get_producer_info2(emily);

   expected_votepay_share += double( (cur_info2["last_votepay_share_update"].as_uint64() - last_update_time) / 1E6 ) * total_votes;
   BOOST_TEST_REQUIRE( expected_votepay_share == cur_info2["votepay_share"].as_double() );
   BOOST_TEST_REQUIRE( 0                      == cur_info2_emily["votepay_share"].as_double() );
   BOOST_TEST_REQUIRE( expected_votepay_share == get_global_state2()["total_producer_votepay_share"].as_double() );
   BOOST_TEST_REQUIRE( get_producer_info(carol)["total_votes"].as_double() ==
                       get_global_state3()["total_vpay_share_change_rate"].as_double() );
   BOOST_REQUIRE_EQUAL( cur_info2["last_votepay_share_update"].as_uint64(),
                        get_global_state3()["last_vpay_state_update"].as_uint64() );
   BOOST_REQUIRE_EQUAL( cur_info2_emily["last_votepay_share_update"].as_uint64(),
                        get_global_state3()["last_vpay_state_update"].as_uint64() );

} FC_LOG_AND_RETHROW()

BOOST_FIXTURE_TEST_CASE(votepay_share_update_order, eosio_system_tester, * boost::unit_test::tolerance(1e-10)) try {

   cross_15_percent_threshold();

   const asset net = core_from_string("80.0000");
   const asset cpu = core_from_string("80.0000");
   const std::vector<account_name> accounts = { N(aliceaccount), N(bobbyaccount), N(carolaccount), N(emilyaccount) };
   for (const auto& a: accounts) {
      create_account_with_resources( a, config::system_account_name, core_from_string("1.0000"), false, net, cpu );
      transfer( config::system_account_name, a, core_from_string("1000.0000"), config::system_account_name );
   }
   const auto alice = accounts[0];
   const auto bob   = accounts[1];
   const auto carol = accounts[2];
   const auto emily = accounts[3];

   BOOST_REQUIRE_EQUAL( success(), regproducer( carol ) );
   BOOST_REQUIRE_EQUAL( success(), regproducer( emily ) );

   produce_block( fc::hours(24) );

   BOOST_REQUIRE_EQUAL( success(), stake( alice, core_from_string("100.0000"), core_from_string("100.0000") ) );
   BOOST_REQUIRE_EQUAL( success(), stake( bob,   core_from_string("100.0000"), core_from_string("100.0000") ) );

   BOOST_REQUIRE_EQUAL( success(), vote( alice, { carol, emily } ) );
   

   BOOST_REQUIRE_EQUAL( success(), push_action( carol, N(claimrewards), mvo()("owner", carol) ) );   
   produce_block( fc::hours(1) );
   BOOST_REQUIRE_EQUAL( success(), push_action( emily, N(claimrewards), mvo()("owner", emily) ) );

   produce_block( fc::hours(3 * 24 + 1) );

   {
      signed_transaction trx;
      set_transaction_headers(trx);
      
      trx.actions.emplace_back( get_action( config::system_account_name, N(claimrewards), { {carol, config::active_name} },
                                            mvo()("owner", carol) ) );

      std::vector<account_name> prods = { carol, emily };
      trx.actions.emplace_back( get_action( config::system_account_name, N(voteproducer), { {alice, config::active_name} },
                                            mvo()("voter", alice)("proxy", name(0))("producers", prods) ) );

      trx.actions.emplace_back( get_action( config::system_account_name, N(claimrewards), { {emily, config::active_name} },
                                            mvo()("owner", emily) ) );

      trx.sign( get_private_key( carol, "active" ), control->get_chain_id() );
      trx.sign( get_private_key( alice, "active" ), control->get_chain_id() );
      trx.sign( get_private_key( emily, "active" ), control->get_chain_id() );
      
      push_transaction( trx );
   }

   const auto& carol_info  = get_producer_info(carol);
   const auto& carol_info2 = get_producer_info2(carol);
   const auto& emily_info  = get_producer_info(emily);
   const auto& emily_info2 = get_producer_info2(emily);
   const auto& gs3         = get_global_state3();
   BOOST_REQUIRE_EQUAL( carol_info2["last_votepay_share_update"].as_uint64(), gs3["last_vpay_state_update"].as_uint64() );
   BOOST_REQUIRE_EQUAL( emily_info2["last_votepay_share_update"].as_uint64(), gs3["last_vpay_state_update"].as_uint64() );
   BOOST_TEST_REQUIRE( 0  == carol_info2["votepay_share"].as_double() );
   BOOST_TEST_REQUIRE( 0  == emily_info2["votepay_share"].as_double() );
   BOOST_REQUIRE( 0 < carol_info["total_votes"].as_double() );
   BOOST_TEST_REQUIRE( carol_info["total_votes"].as_double() == emily_info["total_votes"].as_double() );
   BOOST_TEST_REQUIRE( gs3["total_vpay_share_change_rate"].as_double() == 2 * carol_info["total_votes"].as_double() );

} FC_LOG_AND_RETHROW()

BOOST_FIXTURE_TEST_CASE(votepay_transition, eosio_system_tester, * boost::unit_test::tolerance(1e-10)) try {
   
   const asset net = core_from_string("80.0000");
   const asset cpu = core_from_string("80.0000");
   const std::vector<account_name> voters = { N(producvotera), N(producvoterb), N(producvoterc), N(producvoterd) };
   for (const auto& v: voters) {
      create_account_with_resources( v, config::system_account_name, core_from_string("1.0000"), false, net, cpu );
      transfer( config::system_account_name, v, core_from_string("100000000.0000"), config::system_account_name );
      BOOST_REQUIRE_EQUAL(success(), stake(v, core_from_string("30000000.0000"), core_from_string("30000000.0000")) );
   }

   // create accounts {defproducera, defproducerb, ..., defproducerz} and register as producers
   std::vector<account_name> producer_names;
   {
      producer_names.reserve('z' - 'a' + 1);
      {
         const std::string root("defproducer");
         for ( char c = 'a'; c <= 'd'; ++c ) {
            producer_names.emplace_back(root + std::string(1, c));
         }
      }
      setup_producer_accounts(producer_names);
      for (const auto& p: producer_names) {
         BOOST_REQUIRE_EQUAL( success(), regproducer(p) );
         BOOST_TEST_REQUIRE(0 == get_producer_info(p)["total_votes"].as_double());
         BOOST_TEST_REQUIRE(0 == get_producer_info2(p)["votepay_share"].as_double());
         BOOST_REQUIRE(0 < get_producer_info2(p)["last_votepay_share_update"].as_uint64());
      }
   }

   BOOST_REQUIRE_EQUAL( success(), vote(N(producvotera), vector<account_name>(producer_names.begin(), producer_names.end())) );
   auto* tbl = control->db().find<eosio::chain::table_id_object, eosio::chain::by_code_scope_table>( boost::make_tuple( config::system_account_name,
                                                                                                                        config::system_account_name,
                                                                                                                        N(producers2) ) );
   BOOST_REQUIRE( tbl );
   BOOST_REQUIRE( 0 < get_producer_info2("defproducera")["last_votepay_share_update"].as_uint64() );

   control->db().remove( *tbl );
   tbl = control->db().find<eosio::chain::table_id_object, eosio::chain::by_code_scope_table>( boost::make_tuple( config::system_account_name,
                                                                                                                  config::system_account_name,
                                                                                                                  N(producers2) ) );
   BOOST_REQUIRE( !tbl );

   BOOST_REQUIRE_EQUAL( success(), vote(N(producvoterb), vector<account_name>(producer_names.begin(), producer_names.end())) );
   tbl = control->db().find<eosio::chain::table_id_object, eosio::chain::by_code_scope_table>( boost::make_tuple( config::system_account_name,
                                                                                                                  config::system_account_name,
                                                                                                                  N(producers2) ) );
   BOOST_REQUIRE( !tbl );
   BOOST_REQUIRE_EQUAL( success(), regproducer(N(defproducera)) );
   BOOST_REQUIRE( get_producer_info(N(defproducera))["last_claim_time"].as_uint64() < get_producer_info2(N(defproducera))["last_votepay_share_update"].as_uint64() );

   create_account_with_resources( N(defproducer1), config::system_account_name, core_from_string("1.0000"), false, net, cpu );
   BOOST_REQUIRE_EQUAL( success(), regproducer(N(defproducer1)) );
   BOOST_REQUIRE( 0 < get_producer_info(N(defproducer1))["last_claim_time"].as_uint64() );
   BOOST_REQUIRE_EQUAL( get_producer_info(N(defproducer1))["last_claim_time"].as_uint64(),
                        get_producer_info2(N(defproducer1))["last_votepay_share_update"].as_uint64() );
   
} FC_LOG_AND_RETHROW()


BOOST_FIXTURE_TEST_CASE(producers_upgrade_system_contract, eosio_system_tester) try {
   //install multisig contract
   abi_serializer msig_abi_ser = initialize_multisig();
   auto producer_names = active_and_vote_producers();

   //helper function
   auto push_action_msig = [&]( const account_name& signer, const action_name &name, const variant_object &data, bool auth = true ) -> action_result {
         string action_type_name = msig_abi_ser.get_action_type(name);

         action act;
         act.account = N(eosio.msig);
         act.name = name;
         act.data = msig_abi_ser.variant_to_binary( action_type_name, data, abi_serializer_max_time );

         return base_tester::push_action( std::move(act), auth ? uint64_t(signer) : signer == N(bob111111111) ? N(alice1111111) : N(bob111111111) );
   };
   // test begins
   vector<permission_level> prod_perms;
   for ( auto& x : producer_names ) {
      prod_perms.push_back( { name(x), config::active_name } );
   }

   transaction trx;
   {
      //prepare system contract with different hash (contract differs in one byte)
      auto code = contracts::system_wasm();
      string msg = "producer votes must be unique and sorted";
      auto it = std::search( code.begin(), code.end(), msg.begin(), msg.end() );
      BOOST_REQUIRE( it != code.end() );
      msg[0] = 'P';
      std::copy( msg.begin(), msg.end(), it );

      variant pretty_trx = fc::mutable_variant_object()
         ("expiration", "2020-01-01T00:30")
         ("ref_block_num", 2)
         ("ref_block_prefix", 3)
         ("max_net_usage_words", 0)
         ("max_cpu_usage_ms", 0)
         ("delay_sec", 0)
         ("actions", fc::variants({
               fc::mutable_variant_object()
                  ("account", name(config::system_account_name))
                  ("name", "setcode")
                  ("authorization", vector<permission_level>{ { config::system_account_name, config::active_name } })
                  ("data", fc::mutable_variant_object() ("account", name(config::system_account_name))
                   ("vmtype", 0)
                   ("vmversion", "0")
                   ("code", bytes( code.begin(), code.end() ))
                  )
                  })
         );
      abi_serializer::from_variant(pretty_trx, trx, get_resolver(), abi_serializer_max_time);
   }

   BOOST_REQUIRE_EQUAL(success(), push_action_msig( N(alice1111111), N(propose), mvo()
                                                    ("proposer",      "alice1111111")
                                                    ("proposal_name", "upgrade1")
                                                    ("trx",           trx)
                                                    ("requested", prod_perms)
                       )
   );

   // get 15 approvals
   for ( size_t i = 0; i < 14; ++i ) {
      BOOST_REQUIRE_EQUAL(success(), push_action_msig( name(producer_names[i]), N(approve), mvo()
                                                       ("proposer",      "alice1111111")
                                                       ("proposal_name", "upgrade1")
                                                       ("level",         permission_level{ name(producer_names[i]), config::active_name })
                          )
      );
   }

   //should fail
   BOOST_REQUIRE_EQUAL(wasm_assert_msg("transaction authorization failed"),
                       push_action_msig( N(alice1111111), N(exec), mvo()
                                         ("proposer",      "alice1111111")
                                         ("proposal_name", "upgrade1")
                                         ("executer",      "alice1111111")
                       )
   );

   // one more approval
   BOOST_REQUIRE_EQUAL(success(), push_action_msig( name(producer_names[14]), N(approve), mvo()
                                                    ("proposer",      "alice1111111")
                                                    ("proposal_name", "upgrade1")
                                                    ("level",         permission_level{ name(producer_names[14]), config::active_name })
                          )
   );

   transaction_trace_ptr trace;
   control->applied_transaction.connect([&]( const transaction_trace_ptr& t) { if (t->scheduled) { trace = t; } } );
   BOOST_REQUIRE_EQUAL(success(), push_action_msig( N(alice1111111), N(exec), mvo()
                                                    ("proposer",      "alice1111111")
                                                    ("proposal_name", "upgrade1")
                                                    ("executer",      "alice1111111")
                       )
   );

   BOOST_REQUIRE( bool(trace) );
   BOOST_REQUIRE_EQUAL( 1, trace->action_traces.size() );
   BOOST_REQUIRE_EQUAL( transaction_receipt::executed, trace->receipt->status );

   produce_blocks( 250 );

} FC_LOG_AND_RETHROW()

BOOST_FIXTURE_TEST_CASE(producer_onblock_check, eosio_system_tester) try {

   const asset large_asset = core_from_string("80.0000");
   create_account_with_resources( N(producvotera), config::system_account_name, core_from_string("1.0000"), false, large_asset, large_asset );
   create_account_with_resources( N(producvoterb), config::system_account_name, core_from_string("1.0000"), false, large_asset, large_asset );
   create_account_with_resources( N(producvoterc), config::system_account_name, core_from_string("1.0000"), false, large_asset, large_asset );

   // create accounts {defproducera, defproducerb, ..., defproducerz} and register as producers
   std::vector<account_name> producer_names;
   producer_names.reserve('z' - 'a' + 1);
   const std::string root("defproducer");
   for ( char c = 'a'; c <= 'z'; ++c ) {
      producer_names.emplace_back(root + std::string(1, c));
   }
   setup_producer_accounts(producer_names);

   for (auto a:producer_names)
      regproducer(a);

   produce_block(fc::hours(24));

   BOOST_REQUIRE_EQUAL(0, get_producer_info( producer_names.front() )["total_votes"].as<double>());
   BOOST_REQUIRE_EQUAL(0, get_producer_info( producer_names.back() )["total_votes"].as<double>());


   transfer(config::system_account_name, "producvotera", core_from_string("200000000.0000"), config::system_account_name);
   BOOST_REQUIRE_EQUAL(success(), stake("producvotera", core_from_string("70000000.0000"), core_from_string("70000000.0000") ));
   BOOST_REQUIRE_EQUAL(success(), vote( N(producvotera), vector<account_name>(producer_names.begin(), producer_names.begin()+10)));
   BOOST_CHECK_EQUAL( wasm_assert_msg( "cannot undelegate bandwidth until the chain is activated (at least 15% of all tokens participate in voting)" ),
                      unstake( "producvotera", core_from_string("50.0000"), core_from_string("50.0000") ) );

   // give a chance for everyone to produce blocks
   {
      produce_blocks(21 * 12);
      bool all_21_produced = true;
      for (uint32_t i = 0; i < 21; ++i) {
         if (0 == get_producer_info(producer_names[i])["unpaid_blocks"].as<uint32_t>()) {
            all_21_produced= false;
         }
      }
      bool rest_didnt_produce = true;
      for (uint32_t i = 21; i < producer_names.size(); ++i) {
         if (0 < get_producer_info(producer_names[i])["unpaid_blocks"].as<uint32_t>()) {
            rest_didnt_produce = false;
         }
      }
      BOOST_REQUIRE_EQUAL(false, all_21_produced);
      BOOST_REQUIRE_EQUAL(true, rest_didnt_produce);
   }

   {
      const char* claimrewards_activation_error_message = "cannot claim rewards until the chain is activated (at least 15% of all tokens participate in voting)";
      BOOST_CHECK_EQUAL(0, get_global_state()["total_unpaid_blocks"].as<uint32_t>());
      BOOST_REQUIRE_EQUAL(wasm_assert_msg( claimrewards_activation_error_message ),
                          push_action(producer_names.front(), N(claimrewards), mvo()("owner", producer_names.front())));
      BOOST_REQUIRE_EQUAL(0, get_balance(producer_names.front()).get_amount());
      BOOST_REQUIRE_EQUAL(wasm_assert_msg( claimrewards_activation_error_message ),
                          push_action(producer_names.back(), N(claimrewards), mvo()("owner", producer_names.back())));
      BOOST_REQUIRE_EQUAL(0, get_balance(producer_names.back()).get_amount());
   }

   // stake across 15% boundary
   transfer(config::system_account_name, "producvoterb", core_from_string("100000000.0000"), config::system_account_name);
   BOOST_REQUIRE_EQUAL(success(), stake("producvoterb", core_from_string("4000000.0000"), core_from_string("4000000.0000")));
   transfer(config::system_account_name, "producvoterc", core_from_string("100000000.0000"), config::system_account_name);
   BOOST_REQUIRE_EQUAL(success(), stake("producvoterc", core_from_string("2000000.0000"), core_from_string("2000000.0000")));

   BOOST_REQUIRE_EQUAL(success(), vote( N(producvoterb), vector<account_name>(producer_names.begin(), producer_names.begin()+21)));
   BOOST_REQUIRE_EQUAL(success(), vote( N(producvoterc), vector<account_name>(producer_names.begin(), producer_names.end())));

   // give a chance for everyone to produce blocks
   {
      produce_blocks(21 * 12);
      bool all_21_produced = true;
      for (uint32_t i = 0; i < 21; ++i) {
         if (0 == get_producer_info(producer_names[i])["unpaid_blocks"].as<uint32_t>()) {
            all_21_produced= false;
         }
      }
      bool rest_didnt_produce = true;
      for (uint32_t i = 21; i < producer_names.size(); ++i) {
         if (0 < get_producer_info(producer_names[i])["unpaid_blocks"].as<uint32_t>()) {
            rest_didnt_produce = false;
         }
      }
      BOOST_REQUIRE_EQUAL(true, all_21_produced);
      BOOST_REQUIRE_EQUAL(true, rest_didnt_produce);
      BOOST_REQUIRE_EQUAL(success(),
                          push_action(producer_names.front(), N(claimrewards), mvo()("owner", producer_names.front())));
      BOOST_REQUIRE(0 < get_balance(producer_names.front()).get_amount());
   }

   BOOST_CHECK_EQUAL( success(), unstake( "producvotera", core_from_string("50.0000"), core_from_string("50.0000") ) );

} FC_LOG_AND_RETHROW()

BOOST_FIXTURE_TEST_CASE( voters_actions_affect_proxy_and_producers, eosio_system_tester, * boost::unit_test::tolerance(1e+6) ) try {
   cross_15_percent_threshold();

   create_accounts_with_resources( { N(donald111111), N(defproducer1), N(defproducer2), N(defproducer3) } );
   BOOST_REQUIRE_EQUAL( success(), regproducer( "defproducer1", 1) );
   BOOST_REQUIRE_EQUAL( success(), regproducer( "defproducer2", 2) );
   BOOST_REQUIRE_EQUAL( success(), regproducer( "defproducer3", 3) );

   //alice1111111 becomes a producer
   BOOST_REQUIRE_EQUAL( success(), push_action( N(alice1111111), N(regproxy), mvo()
                                                ("proxy",  "alice1111111")
                                                ("isproxy", true)
                        )
   );
   REQUIRE_MATCHING_OBJECT( proxy( "alice1111111" ), get_voter_info( "alice1111111" ) );

   //alice1111111 makes stake and votes
   issue( "alice1111111", core_from_string("1000.0000"),  config::system_account_name );
   BOOST_REQUIRE_EQUAL( success(), stake( "alice1111111", core_from_string("30.0001"), core_from_string("20.0001") ) );
   BOOST_REQUIRE_EQUAL( success(), vote( N(alice1111111), { N(defproducer1), N(defproducer2) } ) );
   BOOST_TEST_REQUIRE( stake2votes(core_from_string("50.0002")) == get_producer_info( "defproducer1" )["total_votes"].as_double() );
   BOOST_TEST_REQUIRE( stake2votes(core_from_string("50.0002")) == get_producer_info( "defproducer2" )["total_votes"].as_double() );
   BOOST_REQUIRE_EQUAL( 0, get_producer_info( "defproducer3" )["total_votes"].as_double() );

   BOOST_REQUIRE_EQUAL( success(), push_action( N(donald111111), N(regproxy), mvo()
                                                ("proxy",  "donald111111")
                                                ("isproxy", true)
                        )
   );
   REQUIRE_MATCHING_OBJECT( proxy( "donald111111" ), get_voter_info( "donald111111" ) );

   //bob111111111 chooses alice1111111 as a proxy
   issue( "bob111111111", core_from_string("1000.0000"),  config::system_account_name );
   BOOST_REQUIRE_EQUAL( success(), stake( "bob111111111", core_from_string("100.0002"), core_from_string("50.0001") ) );
   BOOST_REQUIRE_EQUAL( success(), vote( N(bob111111111), vector<account_name>(), "alice1111111" ) );
   BOOST_TEST_REQUIRE( stake2votes(core_from_string("150.0003")) == get_voter_info( "alice1111111" )["proxied_vote_weight"].as_double() );
   BOOST_TEST_REQUIRE( stake2votes(core_from_string("200.0005")) == get_producer_info( "defproducer1" )["total_votes"].as_double() );
   BOOST_TEST_REQUIRE( stake2votes(core_from_string("200.0005")) == get_producer_info( "defproducer2" )["total_votes"].as_double() );
   BOOST_REQUIRE_EQUAL( 0, get_producer_info( "defproducer3" )["total_votes"].as_double() );

   //carol1111111 chooses alice1111111 as a proxy
   issue( "carol1111111", core_from_string("1000.0000"),  config::system_account_name );
   BOOST_REQUIRE_EQUAL( success(), stake( "carol1111111", core_from_string("30.0001"), core_from_string("20.0001") ) );
   BOOST_REQUIRE_EQUAL( success(), vote( N(carol1111111), vector<account_name>(), "alice1111111" ) );
   BOOST_TEST_REQUIRE( stake2votes(core_from_string("200.0005")) == get_voter_info( "alice1111111" )["proxied_vote_weight"].as_double() );
   BOOST_TEST_REQUIRE( stake2votes(core_from_string("250.0007")) == get_producer_info( "defproducer1" )["total_votes"].as_double() );
   BOOST_TEST_REQUIRE( stake2votes(core_from_string("250.0007")) == get_producer_info( "defproducer2" )["total_votes"].as_double() );
   BOOST_REQUIRE_EQUAL( 0, get_producer_info( "defproducer3" )["total_votes"].as_double() );

   //proxied voter carol1111111 increases stake
   BOOST_REQUIRE_EQUAL( success(), stake( "carol1111111", core_from_string("50.0000"), core_from_string("70.0000") ) );
   BOOST_TEST_REQUIRE( stake2votes(core_from_string("320.0005")) == get_voter_info( "alice1111111" )["proxied_vote_weight"].as_double() );
   BOOST_TEST_REQUIRE( stake2votes(core_from_string("370.0007")) == get_producer_info( "defproducer1" )["total_votes"].as_double() );
   BOOST_TEST_REQUIRE( stake2votes(core_from_string("370.0007")) == get_producer_info( "defproducer2" )["total_votes"].as_double() );
   BOOST_REQUIRE_EQUAL( 0, get_producer_info( "defproducer3" )["total_votes"].as_double() );

   //proxied voter bob111111111 decreases stake
   BOOST_REQUIRE_EQUAL( success(), unstake( "bob111111111", core_from_string("50.0001"), core_from_string("50.0001") ) );
   BOOST_TEST_REQUIRE( stake2votes(core_from_string("220.0003")) == get_voter_info( "alice1111111" )["proxied_vote_weight"].as_double() );
   BOOST_TEST_REQUIRE( stake2votes(core_from_string("270.0005")) == get_producer_info( "defproducer1" )["total_votes"].as_double() );
   BOOST_TEST_REQUIRE( stake2votes(core_from_string("270.0005")) == get_producer_info( "defproducer2" )["total_votes"].as_double() );
   BOOST_REQUIRE_EQUAL( 0, get_producer_info( "defproducer3" )["total_votes"].as_double() );

   //proxied voter carol1111111 chooses another proxy
   BOOST_REQUIRE_EQUAL( success(), vote( N(carol1111111), vector<account_name>(), "donald111111" ) );
   BOOST_TEST_REQUIRE( stake2votes(core_from_string("50.0001")), get_voter_info( "alice1111111" )["proxied_vote_weight"].as_double() );
   BOOST_TEST_REQUIRE( stake2votes(core_from_string("170.0002")), get_voter_info( "donald111111" )["proxied_vote_weight"].as_double() );
   BOOST_TEST_REQUIRE( stake2votes(core_from_string("100.0003")), get_producer_info( "defproducer1" )["total_votes"].as_double() );
   BOOST_TEST_REQUIRE( stake2votes(core_from_string("100.0003")), get_producer_info( "defproducer2" )["total_votes"].as_double() );
   BOOST_REQUIRE_EQUAL( 0, get_producer_info( "defproducer3" )["total_votes"].as_double() );

   //bob111111111 switches to direct voting and votes for one of the same producers, but not for another one
   BOOST_REQUIRE_EQUAL( success(), vote( N(bob111111111), { N(defproducer2) } ) );
   BOOST_TEST_REQUIRE( 0.0 == get_voter_info( "alice1111111" )["proxied_vote_weight"].as_double() );
   BOOST_TEST_REQUIRE(  stake2votes(core_from_string("50.0002")), get_producer_info( "defproducer1" )["total_votes"].as_double() );
   BOOST_TEST_REQUIRE( stake2votes(core_from_string("100.0003")), get_producer_info( "defproducer2" )["total_votes"].as_double() );
   BOOST_TEST_REQUIRE( 0.0 == get_producer_info( "defproducer3" )["total_votes"].as_double() );

} FC_LOG_AND_RETHROW()


BOOST_FIXTURE_TEST_CASE( vote_both_proxy_and_producers, eosio_system_tester ) try {
   //alice1111111 becomes a proxy
   BOOST_REQUIRE_EQUAL( success(), push_action( N(alice1111111), N(regproxy), mvo()
                                                ("proxy",  "alice1111111")
                                                ("isproxy", true)
                        )
   );
   REQUIRE_MATCHING_OBJECT( proxy( "alice1111111" ), get_voter_info( "alice1111111" ) );

   //carol1111111 becomes a producer
   BOOST_REQUIRE_EQUAL( success(), regproducer( "carol1111111", 1) );

   //bob111111111 chooses alice1111111 as a proxy

   issue( "bob111111111", core_from_string("1000.0000"),  config::system_account_name );
   BOOST_REQUIRE_EQUAL( success(), stake( "bob111111111", core_from_string("100.0002"), core_from_string("50.0001") ) );
   BOOST_REQUIRE_EQUAL( wasm_assert_msg("cannot vote for producers and proxy at same time"),
                        vote( N(bob111111111), { N(carol1111111) }, "alice1111111" ) );

} FC_LOG_AND_RETHROW()


BOOST_FIXTURE_TEST_CASE( select_invalid_proxy, eosio_system_tester ) try {
   //accumulate proxied votes
   issue( "bob111111111", core_from_string("1000.0000"),  config::system_account_name );
   BOOST_REQUIRE_EQUAL( success(), stake( "bob111111111", core_from_string("100.0002"), core_from_string("50.0001") ) );

   //selecting account not registered as a proxy
   BOOST_REQUIRE_EQUAL( wasm_assert_msg( "invalid proxy specified" ),
                        vote( N(bob111111111), vector<account_name>(), "alice1111111" ) );

   //selecting not existing account as a proxy
   BOOST_REQUIRE_EQUAL( wasm_assert_msg( "invalid proxy specified" ),
                        vote( N(bob111111111), vector<account_name>(), "notexist" ) );

} FC_LOG_AND_RETHROW()


BOOST_FIXTURE_TEST_CASE( double_register_unregister_proxy_keeps_votes, eosio_system_tester ) try {
   //alice1111111 becomes a proxy
   BOOST_REQUIRE_EQUAL( success(), push_action( N(alice1111111), N(regproxy), mvo()
                                                ("proxy",  "alice1111111")
                                                ("isproxy",  1)
                        )
   );
   issue( "alice1111111", core_from_string("1000.0000"),  config::system_account_name );
   BOOST_REQUIRE_EQUAL( success(), stake( "alice1111111", core_from_string("5.0000"), core_from_string("5.0000") ) );
   edump((get_voter_info("alice1111111")));
   REQUIRE_MATCHING_OBJECT( proxy( "alice1111111" )( "staked", 100000 ), get_voter_info( "alice1111111" ) );

   //bob111111111 stakes and selects alice1111111 as a proxy
   issue( "bob111111111", core_from_string("1000.0000"),  config::system_account_name );
   BOOST_REQUIRE_EQUAL( success(), stake( "bob111111111", core_from_string("100.0002"), core_from_string("50.0001") ) );
   BOOST_REQUIRE_EQUAL( success(), vote( N(bob111111111), vector<account_name>(), "alice1111111" ) );
   REQUIRE_MATCHING_OBJECT( proxy( "alice1111111" )( "proxied_vote_weight", stake2votes( core_from_string("150.0003") ))( "staked", 100000 ), get_voter_info( "alice1111111" ) );

   //double regestering should fail without affecting total votes and stake
   BOOST_REQUIRE_EQUAL( wasm_assert_msg( "action has no effect" ),
                        push_action( N(alice1111111), N(regproxy), mvo()
                                     ("proxy",  "alice1111111")
                                     ("isproxy",  1)
                        )
   );
   REQUIRE_MATCHING_OBJECT( proxy( "alice1111111" )( "proxied_vote_weight", stake2votes(core_from_string("150.0003")) )( "staked", 100000 ), get_voter_info( "alice1111111" ) );

   //uregister
   BOOST_REQUIRE_EQUAL( success(), push_action( N(alice1111111), N(regproxy), mvo()
                                                ("proxy",  "alice1111111")
                                                ("isproxy",  0)
                        )
   );
   REQUIRE_MATCHING_OBJECT( voter( "alice1111111" )( "proxied_vote_weight", stake2votes(core_from_string("150.0003")) )( "staked", 100000 ), get_voter_info( "alice1111111" ) );

   //double unregistering should not affect proxied_votes and stake
   BOOST_REQUIRE_EQUAL( wasm_assert_msg( "action has no effect" ),
                        push_action( N(alice1111111), N(regproxy), mvo()
                                     ("proxy",  "alice1111111")
                                     ("isproxy",  0)
                        )
   );
   REQUIRE_MATCHING_OBJECT( voter( "alice1111111" )( "proxied_vote_weight", stake2votes(core_from_string("150.0003")))( "staked", 100000 ), get_voter_info( "alice1111111" ) );

} FC_LOG_AND_RETHROW()


BOOST_FIXTURE_TEST_CASE( proxy_cannot_use_another_proxy, eosio_system_tester ) try {
   //alice1111111 becomes a proxy
   BOOST_REQUIRE_EQUAL( success(), push_action( N(alice1111111), N(regproxy), mvo()
                                                ("proxy",  "alice1111111")
                                                ("isproxy",  1)
                        )
   );

   //bob111111111 becomes a proxy
   BOOST_REQUIRE_EQUAL( success(), push_action( N(bob111111111), N(regproxy), mvo()
                                                ("proxy",  "bob111111111")
                                                ("isproxy",  1)
                        )
   );

   //proxy should not be able to use a proxy
   issue( "bob111111111", core_from_string("1000.0000"),  config::system_account_name );
   BOOST_REQUIRE_EQUAL( success(), stake( "bob111111111", core_from_string("100.0002"), core_from_string("50.0001") ) );
   BOOST_REQUIRE_EQUAL( wasm_assert_msg( "account registered as a proxy is not allowed to use a proxy" ),
                        vote( N(bob111111111), vector<account_name>(), "alice1111111" ) );

   //voter that uses a proxy should not be allowed to become a proxy
   issue( "carol1111111", core_from_string("1000.0000"),  config::system_account_name );
   BOOST_REQUIRE_EQUAL( success(), stake( "carol1111111", core_from_string("100.0002"), core_from_string("50.0001") ) );
   BOOST_REQUIRE_EQUAL( success(), vote( N(carol1111111), vector<account_name>(), "alice1111111" ) );
   BOOST_REQUIRE_EQUAL( wasm_assert_msg( "account that uses a proxy is not allowed to become a proxy" ),
                        push_action( N(carol1111111), N(regproxy), mvo()
                                     ("proxy",  "carol1111111")
                                     ("isproxy",  1)
                        )
   );

   //proxy should not be able to use itself as a proxy
   BOOST_REQUIRE_EQUAL( wasm_assert_msg( "cannot proxy to self" ),
                        vote( N(bob111111111), vector<account_name>(), "bob111111111" ) );

} FC_LOG_AND_RETHROW()

fc::mutable_variant_object config_to_variant( const eosio::chain::chain_config& config ) {
   return mutable_variant_object()
      ( "max_block_net_usage", config.max_block_net_usage )
      ( "target_block_net_usage_pct", config.target_block_net_usage_pct )
      ( "max_transaction_net_usage", config.max_transaction_net_usage )
      ( "base_per_transaction_net_usage", config.base_per_transaction_net_usage )
      ( "context_free_discount_net_usage_num", config.context_free_discount_net_usage_num )
      ( "context_free_discount_net_usage_den", config.context_free_discount_net_usage_den )
      ( "max_block_cpu_usage", config.max_block_cpu_usage )
      ( "target_block_cpu_usage_pct", config.target_block_cpu_usage_pct )
      ( "max_transaction_cpu_usage", config.max_transaction_cpu_usage )
      ( "min_transaction_cpu_usage", config.min_transaction_cpu_usage )
      ( "max_transaction_lifetime", config.max_transaction_lifetime )
      ( "deferred_trx_expiration_window", config.deferred_trx_expiration_window )
      ( "max_transaction_delay", config.max_transaction_delay )
      ( "max_inline_action_size", config.max_inline_action_size )
      ( "max_inline_action_depth", config.max_inline_action_depth )
      ( "max_authority_depth", config.max_authority_depth );
}

BOOST_FIXTURE_TEST_CASE( elect_producers /*_and_parameters*/, eosio_system_tester ) try {
   create_accounts_with_resources( {  N(defproducer1), N(defproducer2), N(defproducer3) } );
   BOOST_REQUIRE_EQUAL( success(), regproducer( "defproducer1", 1) );
   BOOST_REQUIRE_EQUAL( success(), regproducer( "defproducer2", 2) );
   BOOST_REQUIRE_EQUAL( success(), regproducer( "defproducer3", 3) );

   //stake more than 15% of total EOS supply to activate chain
   transfer( "eosio", "alice1111111", core_from_string("600000000.0000"), "eosio" );
   BOOST_REQUIRE_EQUAL( success(), stake( "alice1111111", "alice1111111", core_from_string("300000000.0000"), core_from_string("300000000.0000") ) );
   //vote for producers
   BOOST_REQUIRE_EQUAL( success(), vote( N(alice1111111), { N(defproducer1) } ) );
   produce_blocks(250);
   auto producer_keys = control->head_block_state()->active_schedule.producers;
   BOOST_REQUIRE_EQUAL( 1, producer_keys.size() );
   BOOST_REQUIRE_EQUAL( name("defproducer1"), producer_keys[0].producer_name );

   //auto config = config_to_variant( control->get_global_properties().configuration );
   //auto prod1_config = testing::filter_fields( config, producer_parameters_example( 1 ) );
   //REQUIRE_EQUAL_OBJECTS(prod1_config, config);

   // elect 2 producers
   issue( "bob111111111", core_from_string("80000.0000"),  config::system_account_name );
   ilog("stake");
   BOOST_REQUIRE_EQUAL( success(), stake( "bob111111111", core_from_string("40000.0000"), core_from_string("40000.0000") ) );
   ilog("start vote");
   BOOST_REQUIRE_EQUAL( success(), vote( N(bob111111111), { N(defproducer2) } ) );
   ilog(".");
   produce_blocks(250);
   producer_keys = control->head_block_state()->active_schedule.producers;
   BOOST_REQUIRE_EQUAL( 2, producer_keys.size() );
   BOOST_REQUIRE_EQUAL( name("defproducer1"), producer_keys[0].producer_name );
   BOOST_REQUIRE_EQUAL( name("defproducer2"), producer_keys[1].producer_name );
   //config = config_to_variant( control->get_global_properties().configuration );
   //auto prod2_config = testing::filter_fields( config, producer_parameters_example( 2 ) );
   //REQUIRE_EQUAL_OBJECTS(prod2_config, config);

   // elect 3 producers
   BOOST_REQUIRE_EQUAL( success(), vote( N(bob111111111), { N(defproducer2), N(defproducer3) } ) );
   produce_blocks(250);
   producer_keys = control->head_block_state()->active_schedule.producers;
   BOOST_REQUIRE_EQUAL( 3, producer_keys.size() );
   BOOST_REQUIRE_EQUAL( name("defproducer1"), producer_keys[0].producer_name );
   BOOST_REQUIRE_EQUAL( name("defproducer2"), producer_keys[1].producer_name );
   BOOST_REQUIRE_EQUAL( name("defproducer3"), producer_keys[2].producer_name );
   //config = config_to_variant( control->get_global_properties().configuration );
   //REQUIRE_EQUAL_OBJECTS(prod2_config, config);

   // try to go back to 2 producers and fail
   BOOST_REQUIRE_EQUAL( success(), vote( N(bob111111111), { N(defproducer3) } ) );
   produce_blocks(250);
   producer_keys = control->head_block_state()->active_schedule.producers;
   BOOST_REQUIRE_EQUAL( 3, producer_keys.size() );

   // The test below is invalid now, producer schedule is not updated if there are
   // fewer producers in the new schedule
   /*
   BOOST_REQUIRE_EQUAL( 2, producer_keys.size() );
   BOOST_REQUIRE_EQUAL( name("defproducer1"), producer_keys[0].producer_name );
   BOOST_REQUIRE_EQUAL( name("defproducer3"), producer_keys[1].producer_name );
   //config = config_to_variant( control->get_global_properties().configuration );
   //auto prod3_config = testing::filter_fields( config, producer_parameters_example( 3 ) );
   //REQUIRE_EQUAL_OBJECTS(prod3_config, config);
   */

} FC_LOG_AND_RETHROW()


BOOST_FIXTURE_TEST_CASE( buyname, eosio_system_tester ) try {
   create_accounts_with_resources( { N(dan), N(sam) } );
   transfer( config::system_account_name, "dan", core_from_string( "10000.0000" ) );
   transfer( config::system_account_name, "sam", core_from_string( "10000.0000" ) );
   stake_with_transfer( config::system_account_name, "sam", core_from_string( "80000000.0000" ), core_from_string( "80000000.0000" ) );
   stake_with_transfer( config::system_account_name, "dan", core_from_string( "80000000.0000" ), core_from_string( "80000000.0000" ) );

   regproducer( config::system_account_name );
   BOOST_REQUIRE_EQUAL( success(), vote( N(sam), { config::system_account_name } ) );
   // wait 14 days after min required amount has been staked
   produce_block( fc::days(7) );
   BOOST_REQUIRE_EQUAL( success(), vote( N(dan), { config::system_account_name } ) );
   produce_block( fc::days(7) );
   produce_block();

   BOOST_REQUIRE_EXCEPTION( create_accounts_with_resources( { N(fail) }, N(dan) ), // dan shouldn't be able to create fail
                            eosio_assert_message_exception, eosio_assert_message_is( "no active bid for name" ) );
   bidname( "dan", "nofail", core_from_string( "1.0000" ) );
   BOOST_REQUIRE_EQUAL( "assertion failure with message: must increase bid by 10%", bidname( "sam", "nofail", core_from_string( "1.0000" ) )); // didn't increase bid by 10%
   BOOST_REQUIRE_EQUAL( success(), bidname( "sam", "nofail", core_from_string( "2.0000" ) )); // didn't increase bid by 10%
   produce_block( fc::days(1) );
   produce_block();

   BOOST_REQUIRE_EXCEPTION( create_accounts_with_resources( { N(nofail) }, N(dan) ), // dan shoudn't be able to do this, sam won
                            eosio_assert_message_exception, eosio_assert_message_is( "only highest bidder can claim" ) );
   //wlog( "verify sam can create nofail" );
   create_accounts_with_resources( { N(nofail) }, N(sam) ); // sam should be able to do this, he won the bid
   //wlog( "verify nofail can create test.nofail" );
   transfer( "eosio", "nofail", core_from_string( "1000.0000" ) );
   create_accounts_with_resources( { N(test.nofail) }, N(nofail) ); // only nofail can create test.nofail
   //wlog( "verify dan cannot create test.fail" );
   BOOST_REQUIRE_EXCEPTION( create_accounts_with_resources( { N(test.fail) }, N(dan) ), // dan shouldn't be able to do this
                            eosio_assert_message_exception, eosio_assert_message_is( "only suffix may create this account" ) );

   create_accounts_with_resources( { N(goodgoodgood) }, N(dan) ); /// 12 char names should succeed
} FC_LOG_AND_RETHROW()

BOOST_FIXTURE_TEST_CASE( bid_invalid_names, eosio_system_tester ) try {
   create_accounts_with_resources( { N(dan) } );

   BOOST_REQUIRE_EQUAL( wasm_assert_msg( "you can only bid on top-level suffix" ),
                        bidname( "dan", "abcdefg.12345", core_from_string( "1.0000" ) ) );

   BOOST_REQUIRE_EQUAL( wasm_assert_msg( "the empty name is not a valid account name to bid on" ),
                        bidname( "dan", "", core_from_string( "1.0000" ) ) );

   BOOST_REQUIRE_EQUAL( wasm_assert_msg( "13 character names are not valid account names to bid on" ),
                        bidname( "dan", "abcdefgh12345", core_from_string( "1.0000" ) ) );

   BOOST_REQUIRE_EQUAL( wasm_assert_msg( "accounts with 12 character names and no dots can be created without bidding required" ),
                        bidname( "dan", "abcdefg12345", core_from_string( "1.0000" ) ) );

} FC_LOG_AND_RETHROW()

BOOST_FIXTURE_TEST_CASE( multiple_namebids, eosio_system_tester ) try {

   const std::string not_closed_message("auction for name is not closed yet");

   std::vector<account_name> accounts = { N(alice), N(bob), N(carl), N(david), N(eve) };
   create_accounts_with_resources( accounts );
   for ( const auto& a: accounts ) {
      transfer( config::system_account_name, a, core_from_string( "10000.0000" ) );
      BOOST_REQUIRE_EQUAL( core_from_string( "10000.0000" ), get_balance(a) );
   }
   create_accounts_with_resources( { N(producer) } );
   BOOST_REQUIRE_EQUAL( success(), regproducer( N(producer) ) );

   produce_block();
   // stake but but not enough to go live
   stake_with_transfer( config::system_account_name, "bob",  core_from_string( "35000000.0000" ), core_from_string( "35000000.0000" ) );
   stake_with_transfer( config::system_account_name, "carl", core_from_string( "35000000.0000" ), core_from_string( "35000000.0000" ) );
   BOOST_REQUIRE_EQUAL( success(), vote( N(bob), { N(producer) } ) );
   BOOST_REQUIRE_EQUAL( success(), vote( N(carl), { N(producer) } ) );

   // start bids
   bidname( "bob",  "prefa", core_from_string("1.0003") );
   BOOST_REQUIRE_EQUAL( core_from_string( "9998.9997" ), get_balance("bob") );
   bidname( "bob",  "prefb", core_from_string("1.0000") );
   bidname( "bob",  "prefc", core_from_string("1.0000") );
   BOOST_REQUIRE_EQUAL( core_from_string( "9996.9997" ), get_balance("bob") );

   bidname( "carl", "prefd", core_from_string("1.0000") );
   bidname( "carl", "prefe", core_from_string("1.0000") );
   BOOST_REQUIRE_EQUAL( core_from_string( "9998.0000" ), get_balance("carl") );

   BOOST_REQUIRE_EQUAL( error("assertion failure with message: account is already highest bidder"),
                        bidname( "bob", "prefb", core_from_string("1.1001") ) );
   BOOST_REQUIRE_EQUAL( error("assertion failure with message: must increase bid by 10%"),
                        bidname( "alice", "prefb", core_from_string("1.0999") ) );
   BOOST_REQUIRE_EQUAL( core_from_string( "9996.9997" ), get_balance("bob") );
   BOOST_REQUIRE_EQUAL( core_from_string( "10000.0000" ), get_balance("alice") );

   // alice outbids bob on prefb
   {
      const asset initial_names_balance = get_balance(N(eosio.names));
      BOOST_REQUIRE_EQUAL( success(),
                           bidname( "alice", "prefb", core_from_string("1.1001") ) );
      BOOST_REQUIRE_EQUAL( core_from_string( "9997.9997" ), get_balance("bob") );
      BOOST_REQUIRE_EQUAL( core_from_string( "9998.8999" ), get_balance("alice") );
      BOOST_REQUIRE_EQUAL( initial_names_balance + core_from_string("0.1001"), get_balance(N(eosio.names)) );
   }

   // david outbids carl on prefd
   {
      BOOST_REQUIRE_EQUAL( core_from_string( "9998.0000" ), get_balance("carl") );
      BOOST_REQUIRE_EQUAL( core_from_string( "10000.0000" ), get_balance("david") );
      BOOST_REQUIRE_EQUAL( success(),
                           bidname( "david", "prefd", core_from_string("1.9900") ) );
      BOOST_REQUIRE_EQUAL( core_from_string( "9999.0000" ), get_balance("carl") );
      BOOST_REQUIRE_EQUAL( core_from_string( "9998.0100" ), get_balance("david") );
   }

   // eve outbids carl on prefe
   {
      BOOST_REQUIRE_EQUAL( success(),
                           bidname( "eve", "prefe", core_from_string("1.7200") ) );
   }

   produce_block( fc::days(14) );
   produce_block();

   // highest bid is from david for prefd but no bids can be closed yet
   BOOST_REQUIRE_EXCEPTION( create_account_with_resources( N(prefd), N(david) ),
                            fc::exception, fc_assert_exception_message_is( not_closed_message ) );

   // stake enough to go above the 15% threshold
   stake_with_transfer( config::system_account_name, "alice", core_from_string( "10000000.0000" ), core_from_string( "10000000.0000" ) );
   BOOST_REQUIRE_EQUAL(0, get_producer_info("producer")["unpaid_blocks"].as<uint32_t>());
   BOOST_REQUIRE_EQUAL( success(), vote( N(alice), { N(producer) } ) );

   // need to wait for 14 days after going live
   produce_blocks(10);
   produce_block( fc::days(2) );
   produce_blocks( 10 );
   BOOST_REQUIRE_EXCEPTION( create_account_with_resources( N(prefd), N(david) ),
                            fc::exception, fc_assert_exception_message_is( not_closed_message ) );
   // it's been 14 days, auction for prefd has been closed
   produce_block( fc::days(12) );
   create_account_with_resources( N(prefd), N(david) );
   produce_blocks(2);
   produce_block( fc::hours(23) );
   // auctions for prefa, prefb, prefc, prefe haven't been closed
   BOOST_REQUIRE_EXCEPTION( create_account_with_resources( N(prefa), N(bob) ),
                            fc::exception, fc_assert_exception_message_is( not_closed_message ) );
   BOOST_REQUIRE_EXCEPTION( create_account_with_resources( N(prefb), N(alice) ),
                            fc::exception, fc_assert_exception_message_is( not_closed_message ) );
   BOOST_REQUIRE_EXCEPTION( create_account_with_resources( N(prefc), N(bob) ),
                            fc::exception, fc_assert_exception_message_is( not_closed_message ) );
   BOOST_REQUIRE_EXCEPTION( create_account_with_resources( N(prefe), N(eve) ),
                            fc::exception, fc_assert_exception_message_is( not_closed_message ) );
   // attemp to create account with no bid
   BOOST_REQUIRE_EXCEPTION( create_account_with_resources( N(prefg), N(alice) ),
                            fc::exception, fc_assert_exception_message_is( "no active bid for name" ) );
   // changing highest bid pushes auction closing time by 24 hours
   BOOST_REQUIRE_EQUAL( success(),
                        bidname( "eve",  "prefb", core_from_string("2.1880") ) );

   produce_block( fc::hours(22) );
   produce_blocks(2);

   BOOST_REQUIRE_EXCEPTION( create_account_with_resources( N(prefb), N(eve) ),
                            fc::exception, fc_assert_exception_message_is( not_closed_message ) );
   // but changing a bid that is not the highest does not push closing time
   BOOST_REQUIRE_EQUAL( success(),
                        bidname( "carl", "prefe", core_from_string("2.0980") ) );
   produce_block( fc::hours(2) );
   produce_blocks(2);
   // bid for prefb has closed, only highest bidder can claim
   BOOST_REQUIRE_EXCEPTION( create_account_with_resources( N(prefb), N(alice) ),
                            eosio_assert_message_exception, eosio_assert_message_is( "only highest bidder can claim" ) );
   BOOST_REQUIRE_EXCEPTION( create_account_with_resources( N(prefb), N(carl) ),
                            eosio_assert_message_exception, eosio_assert_message_is( "only highest bidder can claim" ) );
   create_account_with_resources( N(prefb), N(eve) );

   BOOST_REQUIRE_EXCEPTION( create_account_with_resources( N(prefe), N(carl) ),
                            fc::exception, fc_assert_exception_message_is( not_closed_message ) );
   produce_block();
   produce_block( fc::hours(24) );
   // by now bid for prefe has closed
   create_account_with_resources( N(prefe), N(carl) );
   // prefe can now create *.prefe
   BOOST_REQUIRE_EXCEPTION( create_account_with_resources( N(xyz.prefe), N(carl) ),
                            fc::exception, fc_assert_exception_message_is("only suffix may create this account") );
   transfer( config::system_account_name, N(prefe), core_from_string("10000.0000") );
   create_account_with_resources( N(xyz.prefe), N(prefe) );

   // other auctions haven't closed
   BOOST_REQUIRE_EXCEPTION( create_account_with_resources( N(prefa), N(bob) ),
                            fc::exception, fc_assert_exception_message_is( not_closed_message ) );

} FC_LOG_AND_RETHROW()

BOOST_FIXTURE_TEST_CASE( namebid_pending_winner, eosio_system_tester ) try {
   cross_15_percent_threshold();
   produce_block( fc::hours(14*24) );    //wait 14 day for name auction activation
   transfer( config::system_account_name, N(alice1111111), core_from_string("10000.0000") );
   transfer( config::system_account_name, N(bob111111111), core_from_string("10000.0000") );

   BOOST_REQUIRE_EQUAL( success(), bidname( "alice1111111", "prefa", core_from_string( "50.0000" ) ));
   BOOST_REQUIRE_EQUAL( success(), bidname( "bob111111111", "prefb", core_from_string( "30.0000" ) ));
   produce_block( fc::hours(100) ); //should close "perfa"
   produce_block( fc::hours(100) ); //should close "perfb"

   //despite "perfa" account hasn't been created, we should be able to create "perfb" account
   create_account_with_resources( N(prefb), N(bob111111111) );
} FC_LOG_AND_RETHROW()

BOOST_FIXTURE_TEST_CASE( vote_producers_in_and_out, eosio_system_tester ) try {

   const asset net = core_from_string("80.0000");
   const asset cpu = core_from_string("80.0000");
   std::vector<account_name> voters = { N(producvotera), N(producvoterb), N(producvoterc), N(producvoterd) };
   for (const auto& v: voters) {
      create_account_with_resources(v, config::system_account_name, core_from_string("1.0000"), false, net, cpu);
   }

   // create accounts {defproducera, defproducerb, ..., defproducerz} and register as producers
   std::vector<account_name> producer_names;
   {
      producer_names.reserve('z' - 'a' + 1);
      const std::string root("defproducer");
      for ( char c = 'a'; c <= 'z'; ++c ) {
         producer_names.emplace_back(root + std::string(1, c));
      }
      setup_producer_accounts(producer_names);
      for (const auto& p: producer_names) {
         BOOST_REQUIRE_EQUAL( success(), regproducer(p) );
         produce_blocks(1);
         ilog( "------ get pro----------" );
         wdump((p));
         BOOST_TEST(0 == get_producer_info(p)["total_votes"].as<double>());
      }
   }

   for (const auto& v: voters) {
      transfer( config::system_account_name, v, core_from_string("200000000.0000"), config::system_account_name );
      BOOST_REQUIRE_EQUAL(success(), stake(v, core_from_string("30000000.0000"), core_from_string("30000000.0000")) );
   }

   {
      BOOST_REQUIRE_EQUAL(success(), vote(N(producvotera), vector<account_name>(producer_names.begin(), producer_names.begin()+20)));
      BOOST_REQUIRE_EQUAL(success(), vote(N(producvoterb), vector<account_name>(producer_names.begin(), producer_names.begin()+21)));
      BOOST_REQUIRE_EQUAL(success(), vote(N(producvoterc), vector<account_name>(producer_names.begin(), producer_names.end())));
   }

   // give a chance for everyone to produce blocks
   {
      produce_blocks(23 * 12 + 20);
      bool all_21_produced = true;
      for (uint32_t i = 0; i < 21; ++i) {
         if (0 == get_producer_info(producer_names[i])["unpaid_blocks"].as<uint32_t>()) {
            all_21_produced = false;
         }
      }
      bool rest_didnt_produce = true;
      for (uint32_t i = 21; i < producer_names.size(); ++i) {
         if (0 < get_producer_info(producer_names[i])["unpaid_blocks"].as<uint32_t>()) {
            rest_didnt_produce = false;
         }
      }
      BOOST_REQUIRE(all_21_produced && rest_didnt_produce);
   }

   {
      produce_block(fc::hours(7));
      const uint32_t voted_out_index = 20;
      const uint32_t new_prod_index  = 23;
      BOOST_REQUIRE_EQUAL(success(), stake("producvoterd", core_from_string("40000000.0000"), core_from_string("40000000.0000")));
      BOOST_REQUIRE_EQUAL(success(), vote(N(producvoterd), { producer_names[new_prod_index] }));
      BOOST_REQUIRE_EQUAL(0, get_producer_info(producer_names[new_prod_index])["unpaid_blocks"].as<uint32_t>());
      produce_blocks(4 * 12 * 21);
      BOOST_REQUIRE(0 < get_producer_info(producer_names[new_prod_index])["unpaid_blocks"].as<uint32_t>());
      const uint32_t initial_unpaid_blocks = get_producer_info(producer_names[voted_out_index])["unpaid_blocks"].as<uint32_t>();
      produce_blocks(2 * 12 * 21);
      BOOST_REQUIRE_EQUAL(initial_unpaid_blocks, get_producer_info(producer_names[voted_out_index])["unpaid_blocks"].as<uint32_t>());
      produce_block(fc::hours(24));
      BOOST_REQUIRE_EQUAL(success(), vote(N(producvoterd), { producer_names[voted_out_index] }));
      produce_blocks(2 * 12 * 21);
      BOOST_REQUIRE(fc::crypto::public_key() != fc::crypto::public_key(get_producer_info(producer_names[voted_out_index])["producer_key"].as_string()));
      BOOST_REQUIRE_EQUAL(success(), push_action(producer_names[voted_out_index], N(claimrewards), mvo()("owner", producer_names[voted_out_index])));
   }

} FC_LOG_AND_RETHROW()

BOOST_FIXTURE_TEST_CASE( setparams, eosio_system_tester ) try {
   //install multisig contract
   abi_serializer msig_abi_ser = initialize_multisig();
   auto producer_names = active_and_vote_producers();

   //helper function
   auto push_action_msig = [&]( const account_name& signer, const action_name &name, const variant_object &data, bool auth = true ) -> action_result {
         string action_type_name = msig_abi_ser.get_action_type(name);

         action act;
         act.account = N(eosio.msig);
         act.name = name;
         act.data = msig_abi_ser.variant_to_binary( action_type_name, data, abi_serializer_max_time );

         return base_tester::push_action( std::move(act), auth ? uint64_t(signer) : signer == N(bob111111111) ? N(alice1111111) : N(bob111111111) );
   };

   // test begins
   vector<permission_level> prod_perms;
   for ( auto& x : producer_names ) {
      prod_perms.push_back( { name(x), config::active_name } );
   }

   eosio::chain::chain_config params;
   params = control->get_global_properties().configuration;
   //change some values
   params.max_block_net_usage += 10;
   params.max_transaction_lifetime += 1;

   transaction trx;
   {
      variant pretty_trx = fc::mutable_variant_object()
         ("expiration", "2020-01-01T00:30")
         ("ref_block_num", 2)
         ("ref_block_prefix", 3)
         ("max_net_usage_words", 0)
         ("max_cpu_usage_ms", 0)
         ("delay_sec", 0)
         ("actions", fc::variants({
               fc::mutable_variant_object()
                  ("account", name(config::system_account_name))
                  ("name", "setparams")
                  ("authorization", vector<permission_level>{ { config::system_account_name, config::active_name } })
                  ("data", fc::mutable_variant_object()
                   ("params", params)
                  )
                  })
         );
      abi_serializer::from_variant(pretty_trx, trx, get_resolver(), abi_serializer_max_time);
   }

   BOOST_REQUIRE_EQUAL(success(), push_action_msig( N(alice1111111), N(propose), mvo()
                                                    ("proposer",      "alice1111111")
                                                    ("proposal_name", "setparams1")
                                                    ("trx",           trx)
                                                    ("requested", prod_perms)
                       )
   );

   // get 16 approvals
   for ( size_t i = 0; i < 15; ++i ) {
      BOOST_REQUIRE_EQUAL(success(), push_action_msig( name(producer_names[i]), N(approve), mvo()
                                                       ("proposer",      "alice1111111")
                                                       ("proposal_name", "setparams1")
                                                       ("level",         permission_level{ name(producer_names[i]), config::active_name })
                          )
      );
   }

   transaction_trace_ptr trace;
   control->applied_transaction.connect([&]( const transaction_trace_ptr& t) { if (t->scheduled) { trace = t; } } );
   BOOST_REQUIRE_EQUAL(success(), push_action_msig( N(alice1111111), N(exec), mvo()
                                                    ("proposer",      "alice1111111")
                                                    ("proposal_name", "setparams1")
                                                    ("executer",      "alice1111111")
                       )
   );

   BOOST_REQUIRE( bool(trace) );
   BOOST_REQUIRE_EQUAL( 1, trace->action_traces.size() );
   BOOST_REQUIRE_EQUAL( transaction_receipt::executed, trace->receipt->status );

   produce_blocks( 250 );

   // make sure that changed parameters were applied
   auto active_params = control->get_global_properties().configuration;
   BOOST_REQUIRE_EQUAL( params.max_block_net_usage, active_params.max_block_net_usage );
   BOOST_REQUIRE_EQUAL( params.max_transaction_lifetime, active_params.max_transaction_lifetime );

} FC_LOG_AND_RETHROW()

BOOST_FIXTURE_TEST_CASE( setram_effect, eosio_system_tester ) try {

   const asset net = core_from_string("8.0000");
   const asset cpu = core_from_string("8.0000");
   std::vector<account_name> accounts = { N(aliceaccount), N(bobbyaccount) };
   for (const auto& a: accounts) {
      create_account_with_resources(a, config::system_account_name, core_from_string("1.0000"), false, net, cpu);
   }

   {
      const auto name_a = accounts[0];
      transfer( config::system_account_name, name_a, core_from_string("1000.0000") );
      BOOST_REQUIRE_EQUAL( core_from_string("1000.0000"), get_balance(name_a) );
      const uint64_t init_bytes_a = get_total_stake(name_a)["ram_bytes"].as_uint64();
      BOOST_REQUIRE_EQUAL( success(), buyram( name_a, name_a, core_from_string("300.0000") ) );
      BOOST_REQUIRE_EQUAL( core_from_string("700.0000"), get_balance(name_a) );
      const uint64_t bought_bytes_a = get_total_stake(name_a)["ram_bytes"].as_uint64() - init_bytes_a;

      // after buying and selling balance should be 700 + 300 * 0.995 * 0.995 = 997.0075 (actually 997.0074 due to rounding fees up)
      BOOST_REQUIRE_EQUAL( success(), sellram(name_a, bought_bytes_a ) );
      BOOST_REQUIRE_EQUAL( core_from_string("997.0074"), get_balance(name_a) );
   }

   {
      const auto name_b = accounts[1];
      transfer( config::system_account_name, name_b, core_from_string("1000.0000") );
      BOOST_REQUIRE_EQUAL( core_from_string("1000.0000"), get_balance(name_b) );
      const uint64_t init_bytes_b = get_total_stake(name_b)["ram_bytes"].as_uint64();
      // name_b buys ram at current price
      BOOST_REQUIRE_EQUAL( success(), buyram( name_b, name_b, core_from_string("300.0000") ) );
      BOOST_REQUIRE_EQUAL( core_from_string("700.0000"), get_balance(name_b) );
      const uint64_t bought_bytes_b = get_total_stake(name_b)["ram_bytes"].as_uint64() - init_bytes_b;

      // increase max_ram_size, ram bought by name_b loses part of its value
      BOOST_REQUIRE_EQUAL( wasm_assert_msg("ram may only be increased"),
                           push_action(config::system_account_name, N(setram), mvo()("max_ram_size", 64ll*1024 * 1024 * 1024)) );
      BOOST_REQUIRE_EQUAL( error("missing authority of eosio"),
                           push_action(name_b, N(setram), mvo()("max_ram_size", 80ll*1024 * 1024 * 1024)) );
      BOOST_REQUIRE_EQUAL( success(),
                           push_action(config::system_account_name, N(setram), mvo()("max_ram_size", 80ll*1024 * 1024 * 1024)) );

      BOOST_REQUIRE_EQUAL( success(), sellram(name_b, bought_bytes_b ) );
      BOOST_REQUIRE( core_from_string("900.0000") < get_balance(name_b) );
      BOOST_REQUIRE( core_from_string("950.0000") > get_balance(name_b) );
   }

} FC_LOG_AND_RETHROW()

BOOST_FIXTURE_TEST_CASE( ram_inflation, eosio_system_tester ) try {

   const uint64_t init_max_ram_size = 64ll*1024 * 1024 * 1024;

   BOOST_REQUIRE_EQUAL( init_max_ram_size, get_global_state()["max_ram_size"].as_uint64() );
   produce_blocks(20);
   BOOST_REQUIRE_EQUAL( init_max_ram_size, get_global_state()["max_ram_size"].as_uint64() );
   transfer( config::system_account_name, "alice1111111", core_from_string("1000.0000"), config::system_account_name );
   BOOST_REQUIRE_EQUAL( success(), buyram( "alice1111111", "alice1111111", core_from_string("100.0000") ) );
   produce_blocks(3);
   BOOST_REQUIRE_EQUAL( init_max_ram_size, get_global_state()["max_ram_size"].as_uint64() );
   uint16_t rate = 1000;
   BOOST_REQUIRE_EQUAL( success(), push_action( config::system_account_name, N(setramrate), mvo()("bytes_per_block", rate) ) );
   BOOST_REQUIRE_EQUAL( rate, get_global_state2()["new_ram_per_block"].as<uint16_t>() );
   // last time update_ram_supply called is in buyram, num of blocks since then to
   // the block that includes the setramrate action is 1 + 3 = 4.
   // However, those 4 blocks were accumulating at a rate of 0, so the max_ram_size should not have changed.
   BOOST_REQUIRE_EQUAL( init_max_ram_size, get_global_state()["max_ram_size"].as_uint64() );
   // But with additional blocks, it should start accumulating at the new rate.
   uint64_t cur_ram_size = get_global_state()["max_ram_size"].as_uint64();
   produce_blocks(10);
   BOOST_REQUIRE_EQUAL( success(), buyram( "alice1111111", "alice1111111", core_from_string("100.0000") ) );
   BOOST_REQUIRE_EQUAL( cur_ram_size + 11 * rate, get_global_state()["max_ram_size"].as_uint64() );
   cur_ram_size = get_global_state()["max_ram_size"].as_uint64();
   produce_blocks(5);
   BOOST_REQUIRE_EQUAL( cur_ram_size, get_global_state()["max_ram_size"].as_uint64() );
   BOOST_REQUIRE_EQUAL( success(), sellram( "alice1111111", 100 ) );
   BOOST_REQUIRE_EQUAL( cur_ram_size + 6 * rate, get_global_state()["max_ram_size"].as_uint64() );
   cur_ram_size = get_global_state()["max_ram_size"].as_uint64();
   produce_blocks();
   BOOST_REQUIRE_EQUAL( success(), buyrambytes( "alice1111111", "alice1111111", 100 ) );
   BOOST_REQUIRE_EQUAL( cur_ram_size + 2 * rate, get_global_state()["max_ram_size"].as_uint64() );

   BOOST_REQUIRE_EQUAL( error("missing authority of eosio"),
                        push_action( "alice1111111", N(setramrate), mvo()("bytes_per_block", rate) ) );

<<<<<<< HEAD
=======
   cur_ram_size = get_global_state()["max_ram_size"].as_uint64();
   produce_blocks(10);
   uint16_t old_rate = rate;
   rate = 5000;
   BOOST_REQUIRE_EQUAL( success(), push_action( config::system_account_name, N(setramrate), mvo()("bytes_per_block", rate) ) );
   BOOST_REQUIRE_EQUAL( cur_ram_size + 11 * old_rate, get_global_state()["max_ram_size"].as_uint64() );
   produce_blocks(5);
   BOOST_REQUIRE_EQUAL( success(), buyrambytes( "alice1111111", "alice1111111", 100 ) );
   BOOST_REQUIRE_EQUAL( cur_ram_size + 11 * old_rate + 6 * rate, get_global_state()["max_ram_size"].as_uint64() );

>>>>>>> ee6415b0
} FC_LOG_AND_RETHROW()

BOOST_FIXTURE_TEST_CASE( eosioram_ramusage, eosio_system_tester ) try {
   BOOST_REQUIRE_EQUAL( core_from_string("0.0000"), get_balance( "alice1111111" ) );
   transfer( "eosio", "alice1111111", core_from_string("1000.0000"), "eosio" );
   BOOST_REQUIRE_EQUAL( success(), stake( "eosio", "alice1111111", core_from_string("200.0000"), core_from_string("100.0000") ) );

   const asset initial_ram_balance = get_balance(N(eosio.ram));
   const asset initial_ramfee_balance = get_balance(N(eosio.ramfee));
   BOOST_REQUIRE_EQUAL( success(), buyram( "alice1111111", "alice1111111", core_from_string("1000.0000") ) );

   BOOST_REQUIRE_EQUAL( false, get_row_by_account( N(eosio.token), N(alice1111111), N(accounts), symbol().to_symbol_code() ).empty() );

   //remove row
   base_tester::push_action( N(eosio.token), N(close), N(alice1111111), mvo()
                             ( "owner", "alice1111111" )
                             ( "symbol", symbol() )
   );
   BOOST_REQUIRE_EQUAL( true, get_row_by_account( N(eosio.token), N(alice1111111), N(accounts), symbol().to_symbol_code() ).empty() );

   auto rlm = control->get_resource_limits_manager();
   auto eosioram_ram_usage = rlm.get_account_ram_usage(N(eosio.ram));
   auto alice_ram_usage = rlm.get_account_ram_usage(N(alice1111111));

   BOOST_REQUIRE_EQUAL( success(), sellram( "alice1111111", 2048 ) );

   //make sure that ram was billed to alice, not to eosio.ram
   BOOST_REQUIRE_EQUAL( true, alice_ram_usage < rlm.get_account_ram_usage(N(alice1111111)) );
   BOOST_REQUIRE_EQUAL( eosioram_ram_usage, rlm.get_account_ram_usage(N(eosio.ram)) );

} FC_LOG_AND_RETHROW()

BOOST_FIXTURE_TEST_CASE( ram_gift, eosio_system_tester ) try {
   active_and_vote_producers();

   auto rlm = control->get_resource_limits_manager();
   int64_t ram_bytes_orig, net_weight, cpu_weight;
   rlm.get_account_limits( N(alice1111111), ram_bytes_orig, net_weight, cpu_weight );

   /*
    * It seems impossible to write this test, because buyrambytes action doesn't give you exact amount of bytes requested
    *
   //check that it's possible to create account bying required_bytes(2724) + userres table(112) + userres row(160) - ram_gift_bytes(1400)
   create_account_with_resources( N(abcdefghklmn), N(alice1111111), 2724 + 112 + 160 - 1400 );

   //check that one byte less is not enough
   BOOST_REQUIRE_THROW( create_account_with_resources( N(abcdefghklmn), N(alice1111111), 2724 + 112 + 160 - 1400 - 1 ),
                        ram_usage_exceeded );
   */

   //check that stake/unstake keeps the gift
   transfer( "eosio", "alice1111111", core_from_string("1000.0000"), "eosio" );
   BOOST_REQUIRE_EQUAL( success(), stake( "eosio", "alice1111111", core_from_string("200.0000"), core_from_string("100.0000") ) );
   int64_t ram_bytes_after_stake;
   rlm.get_account_limits( N(alice1111111), ram_bytes_after_stake, net_weight, cpu_weight );
   BOOST_REQUIRE_EQUAL( ram_bytes_orig, ram_bytes_after_stake );
<<<<<<< HEAD

   BOOST_REQUIRE_EQUAL( success(), unstake( "eosio", "alice1111111", core_from_string("20.0000"), core_from_string("10.0000") ) );
   int64_t ram_bytes_after_unstake;
   rlm.get_account_limits( N(alice1111111), ram_bytes_after_unstake, net_weight, cpu_weight );
   BOOST_REQUIRE_EQUAL( ram_bytes_orig, ram_bytes_after_unstake );

   uint64_t ram_gift = 1400;

   int64_t ram_bytes;
   BOOST_REQUIRE_EQUAL( success(), buyram( "alice1111111", "alice1111111", core_from_string("1000.0000") ) );
   rlm.get_account_limits( N(alice1111111), ram_bytes, net_weight, cpu_weight );
   auto userres = get_total_stake( N(alice1111111) );
   BOOST_REQUIRE_EQUAL( userres["ram_bytes"].as_uint64() + ram_gift, ram_bytes );

   BOOST_REQUIRE_EQUAL( success(), sellram( "alice1111111", 1024 ) );
   rlm.get_account_limits( N(alice1111111), ram_bytes, net_weight, cpu_weight );
   userres = get_total_stake( N(alice1111111) );
   BOOST_REQUIRE_EQUAL( userres["ram_bytes"].as_uint64() + ram_gift, ram_bytes );

} FC_LOG_AND_RETHROW()

=======

   BOOST_REQUIRE_EQUAL( success(), unstake( "eosio", "alice1111111", core_from_string("20.0000"), core_from_string("10.0000") ) );
   int64_t ram_bytes_after_unstake;
   rlm.get_account_limits( N(alice1111111), ram_bytes_after_unstake, net_weight, cpu_weight );
   BOOST_REQUIRE_EQUAL( ram_bytes_orig, ram_bytes_after_unstake );

   uint64_t ram_gift = 1400;

   int64_t ram_bytes;
   BOOST_REQUIRE_EQUAL( success(), buyram( "alice1111111", "alice1111111", core_from_string("1000.0000") ) );
   rlm.get_account_limits( N(alice1111111), ram_bytes, net_weight, cpu_weight );
   auto userres = get_total_stake( N(alice1111111) );
   BOOST_REQUIRE_EQUAL( userres["ram_bytes"].as_uint64() + ram_gift, ram_bytes );

   BOOST_REQUIRE_EQUAL( success(), sellram( "alice1111111", 1024 ) );
   rlm.get_account_limits( N(alice1111111), ram_bytes, net_weight, cpu_weight );
   userres = get_total_stake( N(alice1111111) );
   BOOST_REQUIRE_EQUAL( userres["ram_bytes"].as_uint64() + ram_gift, ram_bytes );

} FC_LOG_AND_RETHROW()

BOOST_FIXTURE_TEST_CASE( setabi_bios, TESTER ) try {
   abi_serializer abi_ser(fc::json::from_string( (const char*)contracts::system_abi().data()).template as<abi_def>(), abi_serializer_max_time);
   set_code( config::system_account_name, contracts::bios_wasm() );
   set_abi( config::system_account_name, contracts::bios_abi().data() );
   create_account(N(eosio.token));
   set_abi( N(eosio.token), contracts::token_abi().data() );
   { 
      auto res = get_row_by_account( config::system_account_name, config::system_account_name, N(abihash), N(eosio.token) ); 
      _abi_hash abi_hash;
      auto abi_hash_var = abi_ser.binary_to_variant( "abi_hash", res, abi_serializer_max_time );
      abi_serializer::from_variant( abi_hash_var, abi_hash, get_resolver(), abi_serializer_max_time);
      auto abi = fc::raw::pack(fc::json::from_string( (const char*)contracts::token_abi().data()).template as<abi_def>());
      auto result = fc::sha256::hash( (const char*)abi.data(), abi.size() );

      BOOST_REQUIRE( abi_hash.hash == result );
   }

   set_abi( N(eosio.token), contracts::system_abi().data() );
   { 
      auto res = get_row_by_account( config::system_account_name, config::system_account_name, N(abihash), N(eosio.token) ); 
      _abi_hash abi_hash;
      auto abi_hash_var = abi_ser.binary_to_variant( "abi_hash", res, abi_serializer_max_time );
      abi_serializer::from_variant( abi_hash_var, abi_hash, get_resolver(), abi_serializer_max_time);
      auto abi = fc::raw::pack(fc::json::from_string( (const char*)contracts::system_abi().data()).template as<abi_def>());
      auto result = fc::sha256::hash( (const char*)abi.data(), abi.size() );

      BOOST_REQUIRE( abi_hash.hash == result );
   }
} FC_LOG_AND_RETHROW()

BOOST_FIXTURE_TEST_CASE( setabi, eosio_system_tester ) try {
   set_abi( N(eosio.token), contracts::token_abi().data() );
   { 
      auto res = get_row_by_account( config::system_account_name, config::system_account_name, N(abihash), N(eosio.token) ); 
      _abi_hash abi_hash;
      auto abi_hash_var = abi_ser.binary_to_variant( "abi_hash", res, abi_serializer_max_time );
      abi_serializer::from_variant( abi_hash_var, abi_hash, get_resolver(), abi_serializer_max_time);
      auto abi = fc::raw::pack(fc::json::from_string( (const char*)contracts::token_abi().data()).template as<abi_def>());
      auto result = fc::sha256::hash( (const char*)abi.data(), abi.size() );

      BOOST_REQUIRE( abi_hash.hash == result );
   }

   set_abi( N(eosio.token), contracts::system_abi().data() );
   { 
      auto res = get_row_by_account( config::system_account_name, config::system_account_name, N(abihash), N(eosio.token) ); 
      _abi_hash abi_hash;
      auto abi_hash_var = abi_ser.binary_to_variant( "abi_hash", res, abi_serializer_max_time );
      abi_serializer::from_variant( abi_hash_var, abi_hash, get_resolver(), abi_serializer_max_time);
      auto abi = fc::raw::pack(fc::json::from_string( (const char*)contracts::system_abi().data()).template as<abi_def>());
      auto result = fc::sha256::hash( (const char*)abi.data(), abi.size() );

      BOOST_REQUIRE( abi_hash.hash == result );
   }
} FC_LOG_AND_RETHROW()
>>>>>>> ee6415b0
BOOST_AUTO_TEST_SUITE_END()<|MERGE_RESOLUTION|>--- conflicted
+++ resolved
@@ -3204,8 +3204,6 @@
    BOOST_REQUIRE_EQUAL( error("missing authority of eosio"),
                         push_action( "alice1111111", N(setramrate), mvo()("bytes_per_block", rate) ) );
 
-<<<<<<< HEAD
-=======
    cur_ram_size = get_global_state()["max_ram_size"].as_uint64();
    produce_blocks(10);
    uint16_t old_rate = rate;
@@ -3216,7 +3214,6 @@
    BOOST_REQUIRE_EQUAL( success(), buyrambytes( "alice1111111", "alice1111111", 100 ) );
    BOOST_REQUIRE_EQUAL( cur_ram_size + 11 * old_rate + 6 * rate, get_global_state()["max_ram_size"].as_uint64() );
 
->>>>>>> ee6415b0
 } FC_LOG_AND_RETHROW()
 
 BOOST_FIXTURE_TEST_CASE( eosioram_ramusage, eosio_system_tester ) try {
@@ -3273,29 +3270,6 @@
    int64_t ram_bytes_after_stake;
    rlm.get_account_limits( N(alice1111111), ram_bytes_after_stake, net_weight, cpu_weight );
    BOOST_REQUIRE_EQUAL( ram_bytes_orig, ram_bytes_after_stake );
-<<<<<<< HEAD
-
-   BOOST_REQUIRE_EQUAL( success(), unstake( "eosio", "alice1111111", core_from_string("20.0000"), core_from_string("10.0000") ) );
-   int64_t ram_bytes_after_unstake;
-   rlm.get_account_limits( N(alice1111111), ram_bytes_after_unstake, net_weight, cpu_weight );
-   BOOST_REQUIRE_EQUAL( ram_bytes_orig, ram_bytes_after_unstake );
-
-   uint64_t ram_gift = 1400;
-
-   int64_t ram_bytes;
-   BOOST_REQUIRE_EQUAL( success(), buyram( "alice1111111", "alice1111111", core_from_string("1000.0000") ) );
-   rlm.get_account_limits( N(alice1111111), ram_bytes, net_weight, cpu_weight );
-   auto userres = get_total_stake( N(alice1111111) );
-   BOOST_REQUIRE_EQUAL( userres["ram_bytes"].as_uint64() + ram_gift, ram_bytes );
-
-   BOOST_REQUIRE_EQUAL( success(), sellram( "alice1111111", 1024 ) );
-   rlm.get_account_limits( N(alice1111111), ram_bytes, net_weight, cpu_weight );
-   userres = get_total_stake( N(alice1111111) );
-   BOOST_REQUIRE_EQUAL( userres["ram_bytes"].as_uint64() + ram_gift, ram_bytes );
-
-} FC_LOG_AND_RETHROW()
-
-=======
 
    BOOST_REQUIRE_EQUAL( success(), unstake( "eosio", "alice1111111", core_from_string("20.0000"), core_from_string("10.0000") ) );
    int64_t ram_bytes_after_unstake;
@@ -3372,5 +3346,5 @@
       BOOST_REQUIRE( abi_hash.hash == result );
    }
 } FC_LOG_AND_RETHROW()
->>>>>>> ee6415b0
+
 BOOST_AUTO_TEST_SUITE_END()